--- conflicted
+++ resolved
@@ -1,33 +1,4 @@
 ,d_act,duration,trips
-<<<<<<< HEAD
-0,home_8_p,0 to 5 min,1
-1,home_8_p,5 to 10 min,0
-2,home_8_p,10 to 15 min,0
-3,home_8_p,15 to 30 min,0
-4,home_8_p,30 to 45 min,0
-5,home_8_p,45 to 60 min,0
-6,home_8_p,60 to 90 min,0
-7,home_8_p,90 to 120 min,0
-8,home_8_p,120+ min,0
-9,shop,0 to 5 min,1
-10,shop,5 to 10 min,0
-11,shop,10 to 15 min,0
-12,shop,15 to 30 min,0
-13,shop,30 to 45 min,0
-14,shop,45 to 60 min,0
-15,shop,60 to 90 min,0
-16,shop,90 to 120 min,0
-17,shop,120+ min,1
-18,work_9to5,0 to 5 min,0
-19,work_9to5,5 to 10 min,0
-20,work_9to5,10 to 15 min,0
-21,work_9to5,15 to 30 min,0
-22,work_9to5,30 to 45 min,0
-23,work_9to5,45 to 60 min,0
-24,work_9to5,60 to 90 min,0
-25,work_9to5,90 to 120 min,0
-26,work_9to5,120+ min,1
-=======
 0,home,0 to 5 min,
 1,home,5 to 10 min,2.0
 2,home,10 to 15 min,
@@ -45,5 +16,4 @@
 14,work,45 to 60 min,3.0
 15,work,60 to 90 min,
 16,work,90 to 120 min,
-17,work,120+ min,
->>>>>>> c544454e
+17,work,120+ min,