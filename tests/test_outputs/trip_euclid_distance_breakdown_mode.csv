--- conflicted
+++ resolved
@@ -1,14 +1,4 @@
 ,mode,euclidean_distance,trips
-<<<<<<< HEAD
-0,walk,0 to 1 km,1
-1,walk,1 to 5 km,0
-2,walk,5 to 10 km,0
-3,walk,10 to 25 km,0
-4,walk,25 to 50 km,2
-5,walk,50 to 100 km,1
-6,walk,100 to 200 km,0
-7,walk,200+ km,0
-=======
 0,bike,0 to 1 km,
 1,bike,1 to 5 km,
 2,bike,5 to 10 km,
@@ -32,5 +22,4 @@
 20,car,25 to 50 km,
 21,car,50 to 100 km,
 22,car,100 to 200 km,
-23,car,200+ km,
->>>>>>> 0a6c2016
+23,car,200+ km,