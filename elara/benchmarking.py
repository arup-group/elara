from plotnine import * 
import pandas as pd
import os
import numpy as np
from typing import Optional
import logging
import json

from elara.factory import WorkStation, Tool
from elara import get_benchmark_data


logger = logging.getLogger(__name__)

def merge_summary_stats(bm_results_summary):

    bm_results_summary = bm_results_summary.reset_index()

    data = json.loads(bm_results_summary.to_json(orient='records'))

    results = []

    for record in data:
        record_type = record['source']
        
        record.pop("score")
        record.pop("source")
        
        if record_type != "difference":
            for measurement in list(record):
                results.append(
                    {
                    "hour" : int(measurement),
                    "volume" : record[measurement],
                    "type" : record_type
                    })

    return pd.DataFrame(results)


def comparative_plots(results):

    return ggplot(
        aes(y="volume", x="hour", color="type"),
        data=results) + geom_point() + geom_line() + labs(y="Volume",
        x="Time (hour)"
        )

def comparative_column_plots(results):
    plot = ggplot(
        aes(y="modeshare", x="mode", fill="type"),
        data=results) + geom_col(position="dodge") + labs(y="Mode Share", 
        x="Mode") + theme(axis_text_x = element_text(angle=90,hjust=0.5,vjust=1))
    return  plot

class BenchmarkTool(Tool):

    options_enabled = True

    def __init__(self, config, mode=None):
        super().__init__(config, mode)
        self.logger = logging.getLogger(__name__)

    def __str__(self):
        return f'{self.__class__.__name__}'

class CsvComparison(BenchmarkTool):

    index_field = None # index column(s) in the csv files
    value_field = None # value column in the csv files to compare
    name = None # suffix to add to the output file names
    benchmark_data_path = None # filepath to the benchmark csv file
    simulation_name = None # name of the simulation csv file
    weight = None # score weight

    def __init__(self, config, mode):
        super().__init__(config, mode)
        self.mode = mode

    def build(self, resources: dict, write_path: Optional[str] = None) -> dict:
        """
        Compare two csv files (benchmark vs simulation), calculate and plot their differences
        """

        # Read benchmark and simulation csv files
        benchmarks_df = pd.read_csv(self.benchmark_data_path, index_col=self.index_field)
        simulation_path = os.path.join(self.config.output_path, self.simulation_name)
        simulation_df = pd.read_csv(simulation_path, index_col=self.index_field)

        # compare
        bm_df = pd.concat([benchmarks_df[self.value_field], simulation_df[self.value_field]], axis = 1)
        bm_df.columns = ['trips_benchmark', 'trips_simulation']
        self.plot_comparison(bm_df)
        bm_df['difference'] = bm_df['trips_simulation'] - bm_df['trips_benchmark']

        # write results
        csv_name = '{}_{}_{}.csv'.format(str(self), self.name, self.mode)
        csv_path = os.path.join('benchmarks', csv_name)
        self.write_csv(bm_df, csv_path, write_path=write_path)

        # evaluation metrics
        bm_mse = np.mean(bm_df['difference'] ** 2) # mean squared error
        scores = {'mse':bm_mse}

        return scores

    def plot_comparison(self, df):
        """
        Bar comparison plot
        """
        df.plot(kind="bar", figsize=(17,12)).get_figure().\
            savefig(os.path.join(self.config.output_path,'benchmarks', '{}_{}_{}.png'.format(str(self), self.name, self.mode)))

class DurationComparison(CsvComparison):
    def __init__(self, config, mode, benchmark_data_path=None):
        super().__init__(config, mode)
        self.benchmark_data_path = benchmark_data_path

    requirements = ['trip_duration_breakdown']
    valid_modes = ['all']
    index_field = ['duration']
    value_field = 'trips'
    name = 'test'
    simulation_name = 'trip_duration_breakdown_all.csv'
    weight = 1

class TestDurationComparison(CsvComparison):
    requirements = ['trip_duration_breakdown']
    valid_modes = ['all']
    index_field = ['duration']
    value_field = 'trips'
    name = 'test'
    benchmark_data_path = get_benchmark_data(os.path.join('test_fixtures', 'trip_duration_breakdown_all.csv'))
    simulation_name = 'trip_duration_breakdown_all.csv'
    weight = 1


class TestEuclideanDistanceComparison(CsvComparison):
    requirements = ['trip_euclid_distance_breakdown']
    valid_modes = ['all']

    index_field = ['euclidean_distance']
    value_field = 'trips'
    name = 'test'
    benchmark_data_path = get_benchmark_data(os.path.join('test_fixtures', 'trip_euclid_distance_breakdown_all.csv'))
    simulation_name = 'trip_euclid_distance_breakdown_all.csv'
    weight = 1


class LinkCounter(BenchmarkTool):

    name = None
    benchmark_data_path = None
    requirements = ['link_vehicle_counts']

    def __str__(self):
        return f'{self.__class__}: {self.mode}: {self.name}: {self.benchmark_data_path}'

    def __init__(self, config, mode) -> None:
        """
        Link volume benchmarker for json formatted {mode: {id: {dir: {links: [], counts: {}}}}}.
        :param config: Config object
        :param mode: str, mode
        """
        super().__init__(config, mode)

        self.mode = mode
        
        self.logger.info(
            f"Initiating {str(self)}"
            )

        with open(self.benchmark_data_path) as json_file:
            self.counts = json.load(json_file)

        missing_counters = 0
        total_counters = 0
        
        mode_counts = self.counts.get(self.mode)
        if self.mode is None:
            raise UserWarning(
                f"Mode: {self.mode} not found in {self.__str__}"
            )

        for counter_id, counter_location in mode_counts.items():

            if counter_id == "TOTAL":
                continue

            for direction, counter in counter_location.items():
                total_counters += 1

                links = counter['links']
                if not links:      
                    missing_counters += 1
                    self.logger.debug(
                        f"Benchmark data has no links - suggests error with Bench (i.e. MATSIM network has not matched to BM)."
                        )

        # Check for number of missing BM links. Note this is a fault with the BM (ie missing links)
        missing = missing_counters / total_counters
        self.logger.debug(f"{missing*100}% of BMs are missing snapped links.")
        if total_counters == missing_counters:
            raise UserWarning(
                f"No links found for {self.__str__}"
            )
        if missing > 0.5:
            self.logger.error(
                f"{self.__str__} has more than 50% ({missing*100}%) BMs with no links."
                )

    def build(self, resource: dict, write_path: Optional[str] = None) -> dict:
        """
        Builds paths for modal volume count outputs, loads and combines for scoring.
        :return: Dictionary of scores {'name': float}
        """

        logger.info(f'building {str(self)}')

        # extract benchmark mode count
        mode_counts = self.counts.get(self.mode)

        if not mode_counts:
            self.logger.warning(
                f"{self.mode} not available, returning score of one"
            )
            return {'counters': 1}

        # extract counters
        counter_ids = mode_counts.keys()
        total_counters = len(counter_ids)
        if not len(counter_ids):
            self.logger.warning(
                f"no benchmarks found for {self.mode}, returning score of one"
            )
            return {'counters': 1}

        # Extract simulation results
        # Build paths and load appropriate volume counts from previous workstation
        results_name = f"link_vehicle_counts_{self.mode}.csv"
        results_path = os.path.join(self.config.output_path, results_name)
        results_df = pd.read_csv(results_path, index_col=0)
        results_df = results_df.groupby(results_df.index).sum()  # remove class dis-aggregation
        results_df = results_df[[str(h) for h in range(24)]]  # just keep hourly counts
        results_df.index = results_df.index.map(str)  # indices converted to strings
        results_df.index.name = 'link_id'
        results_df.index = results_df.index.map(str)

        # build benchmark results
        snaps = 0
        failed_snaps = 0
        bm_results = []
        bm_summary = []
        bm_scores = []

        for counter_id, counter_location in mode_counts.items():

            if counter_id == "TOTAL":
                continue

            for direction, counter in counter_location.items():

                
                links = counter['links']
                if links==[]:
                    continue # some links are empty lists, we skip them
                bm_hours = list(counter['counts'])
                counts_array = np.array(list(counter['counts'].values()))

                sim_result = np.array([0.0 for _ in range(len(bm_hours))])

                # check if count times are available
                if not set(bm_hours) <= set(results_df.columns):
                    raise UserWarning(
                        f"Hours: {bm_hours} not available in results.columns: {results_df.columns}")

                # combine mode link counts
                for link_id in links:
                    if str(link_id) not in results_df.index:
                        failed_snaps += 1
                        self.logger.warning(
                            f" Missing model link: {link_id}, zero filling count for benchmark: "
                            f"{counter_id}"
                        )
                    else:
                        snaps += 1
                        sim_result += np.array(results_df.loc[str(link_id), bm_hours])

                if not sum(sim_result):
                    found = False
                    continue # this will ignore failed joins and zero counters
                else:
                    found = True

                # calc score
                counter_diff = (sim_result - counts_array) ** 2

                if not sum(counter_diff):
                    counter_score = 0
                elif sum(counts_array):
                    counter_score = sum(counter_diff) / sum(counts_array)
                else:
                    counter_score = 1
                    self.logger.warning(
                        f"Zero size benchmark: {counter_id} link: {link_id}, returning 1"
                    )
                bm_scores.append(counter_score)

                # build result lines for df
                result_line = {
                    'mode': self.mode,
                    'found': found,
                    'counter_id': counter_id,
                    'direction': direction,
                    'links': ','.join(links),
                    'score': counter_score,

                }

                for i, time in enumerate(bm_hours):
                    result_line[f"sim_{str(time)}"] = sim_result[i]

                for i, time in enumerate(bm_hours):
                    result_line[f"bm_{str(time)}"] = counts_array[i]

                for i, time in enumerate(bm_hours):
                    result_line[f"diff_{str(time)}"] = sim_result[i] - counts_array[i]

                bm_results.append(result_line)

                # build summary for df
                result_line = {
                    'source': 'simulation',
                    'mode': self.mode,
                    'counter_id': counter_id,
                    'direction': direction,
                    'score': counter_score,
                }

                for i, time in enumerate(bm_hours):
                    result_line[time] = sim_result[i]

                bm_summary.append(result_line)

                result_line = {
                    'source': 'benchmark',
                    'mode': self.mode,
                    'counter_id': counter_id,
                    'direction': direction,
                    'score': counter_score,
                }

                for i, time in enumerate(bm_hours):
                    result_line[time] = counts_array[i]

                bm_summary.append(result_line)

                result_line = {
                    'source': 'difference',
                    'mode': self.mode,
                    'counter_id': counter_id,
                    'direction': direction,
                    'score': counter_score,
                }

                for i, time in enumerate(bm_hours):
                    result_line[time] = sim_result[i] - counts_array[i]

                bm_summary.append(result_line)

        if failed_snaps:
            report = 100 * failed_snaps / (snaps + failed_snaps)
            self.logger.error(
                f" {report}% of links not found in sim results for {self.mode}: {self.name}")

        # build results df
        bm_results_df = pd.DataFrame(bm_results)
        bm_results_summary = pd.DataFrame(bm_summary).groupby('source').sum()

        # write results
        csv_name = f'{self.name}_{self.mode}.csv'
        csv_path = os.path.join('benchmarks', csv_name)
        self.write_csv(bm_results_df, csv_path, write_path=write_path)

        # write results
        csv_name = f'{self.name}_{self.mode}_summary.csv'
        csv_path = os.path.join('benchmarks', csv_name)
        self.write_csv(bm_results_summary, csv_path, write_path=write_path)

        # plot
        bm_results_summary_df = merge_summary_stats(bm_results_summary)
        bm_results_summary_plot = comparative_plots(bm_results_summary_df)
        plot_name = f'{self.name}_{self.mode}_summary.png'
        bm_results_summary_plot.save(os.path.join(self.config.output_path,"benchmarks", plot_name), verbose=False)

        # plot normalised by number of counters
        bm_results_normalised_df = bm_results_summary_df
        bm_results_normalised_df['volume']=bm_results_normalised_df['volume'] / total_counters
        bm_results_normalised_plot = comparative_plots(bm_results_normalised_df)
        plot_name = f'{self.name}_{self.mode}_summary_normalised.png'
        bm_results_normalised_plot.save(os.path.join(self.config.output_path,"benchmarks", plot_name), verbose=False)

        return {'counters': sum(bm_scores) / len(bm_scores)}


class TestCordon(LinkCounter):

    name = 'test_link_counter'
    benchmark_data_path = get_benchmark_data(
        os.path.join('test_town', 'test_town_cordon', 'test_link_counter.json')
    )

    requirements = ['link_vehicle_counts']
    valid_modes = ['car', 'bus']
    options_enabled = True

    weight = 1


class IrelandHighwayCounters(LinkCounter):

    name = 'ireland_highways_counters'
    benchmark_data_path = get_benchmark_data(
        os.path.join('ireland', 'highways', 'car_highways_counters_20210302.json')
    )

    requirements = ['link_vehicle_counts']
    valid_modes = ['car']

    options_enabled = True

    weight = 1

class IrelandHighwayCounters_DCC(LinkCounter):

    name = 'ireland_highways_counters_DCC'
    benchmark_data_path = get_benchmark_data(
        os.path.join('ireland', 'dublin_cordon', 'allvehicle_highways_counters_DCC_20210304.json')
    )

    requirements = ['link_vehicle_counts']
    valid_modes = ['car']

    options_enabled = True

    weight = 1

class NIHighwayCounters(LinkCounter):

    name = 'ireland_highways_counters_NI'
    benchmark_data_path = get_benchmark_data(
        os.path.join('ireland', 'highways', 'NI_car_20210302.json')
    )

    requirements = ['link_vehicle_counts']
    valid_modes = ['car']
    options_enabled = True

    weight = 1
    
class LondonCentralCordonCar(LinkCounter):

    name = 'london_central_cordon'
    benchmark_data_path = get_benchmark_data(
        os.path.join('london', 'london-GLA-UK-puma', 'puma_central_london_car_2017.json')
    )


    requirements = ['link_vehicle_counts']
    valid_modes = ['car']

    options_enabled = True

    weight = 1


class LondonCentralCordonBus(LinkCounter):

    name = 'london_central_cordon'
    benchmark_data_path = get_benchmark_data(
        os.path.join('london', 'london-GLA-UK-puma', 'puma_central_london_bus_2017.json')
    )

    requirements = ['link_vehicle_counts']
    valid_modes = ['bus']
    options_enabled = True

    weight = 1


class LondonInnerCordonCar(LinkCounter):

    name = 'london_inner_cordon'
    benchmark_data_path = get_benchmark_data(
        os.path.join('london', 'london-GLA-UK-puma', 'puma_inner_london_car_2016.json')
    )

    requirements = ['link_vehicle_counts']
    valid_modes = ['car']
    options_enabled = True

    weight = 1


class LondonInnerCordonBus(LinkCounter):

    name = 'london_inner_cordon'
    benchmark_data_path = get_benchmark_data(
        os.path.join('london', 'london-GLA-UK-puma', 'puma_inner_london_bus_2016.json')
    )

    requirements = ['link_vehicle_counts']
    valid_modes = ['bus']
    options_enabled = True

    weight = 1

class NewZealandCounters(LinkCounter):

    name = 'new_zealand_counters'
    benchmark_data_path = get_benchmark_data(
    os.path.join('new_zealand', 'counters', 'new_zealand_counts.json')
    )

    requirements = ['volume_counts']
    valid_options = ['car']
    options_enabled = True

    weight = 1

<<<<<<< HEAD

=======
>>>>>>> e0e16a71
class AucklandCounters(LinkCounter):
    def __init__(self, config, mode, benchmark_data_path=None):
        self.benchmark_data_path = benchmark_data_path
        super().__init__(config, mode)
    name = 'auckland_counters'
    requirements = ['link_vehicle_counts']
    valid_options = ['car']
    options_enabled = True
    
    weight = 1

class WellingtonCounters(LinkCounter):
    def __init__(self, config, mode, benchmark_data_path=None):
        self.benchmark_data_path = benchmark_data_path
        super().__init__(config, mode)
    name = 'wellington_counters'
    requirements = ['link_vehicle_counts']
    valid_options = ['car']
    options_enabled = True

    weight = 1
# class LondonBoundaryCordonCar(LinkCounter):

#     name = 'london_outer_cordon'
#     benchmark_data_path = get_benchmark_data(
#         os.path.join('london', 'london-GLA-UK-puma', 'puma_boundary_london_car_2017.json')
#     )

#     requirements = ['volume_counts']
#     valid_modes = ['car']
#     options_enabled = True

#     weight = 1


# class LondonBoundaryCordonBus(LinkCounter):

#     name = 'london_outer_cordon'
#     benchmark_data_path = get_benchmark_data(
#         os.path.join('london', 'london-GLA-UK-puma', 'puma_boundary_london_bus_2017.json')
#     )

#     requirements = ['volume_counts']
#     valid_modes = ['bus']
#     options_enabled = True

#     weight = 1


class LondonThamesScreenCar(LinkCounter):

    name = 'london_thames_screen'
    benchmark_data_path = get_benchmark_data(
        os.path.join('london', 'london-GLA-UK-puma', 'puma_thames_screen_car_2016.json')
    )

    requirements = ['link_vehicle_counts']
    valid_modes = ['car']
    options_enabled = True

    weight = 1


class LondonThamesScreenBus(LinkCounter):

    name = 'london_thames_screen'
    benchmark_data_path = get_benchmark_data(
        os.path.join('london', 'london-GLA-UK-puma', 'puma_thames_screen_bus_2016.json')
    )

    requirements = ['link_vehicle_counts']
    valid_modes = ['bus']
    options_enabled = True

    weight = 1


# class LondonNorthScreen(LinkCounter):

#     name = 'london_northern_screen'
#     benchmark_data_path = get_benchmark_data(
#         os.path.join('london', 'london-GLA', 'northern_screen.json')
#     )

#     requirements = ['volume_counts']
#     valid_modes = ['car', 'bus']
#     options_enabled = True

#     weight = 1


# class LondonPeriphScreen(LinkCounter):

#     name = 'london_peripheral_screen'
#     benchmark_data_path = get_benchmark_data(
#         os.path.join('london', 'london-GLA', 'peripheral_screen.json')
#     )

#     requirements = ['volume_counts']
#     valid_modes = ['car', 'bus']
#     options_enabled = True

#     weight = 1


class TransitInteraction(BenchmarkTool):

    name = None
    benchmark_data_path = None
    requirements = ['stop_passenger_counts']

    def __str__(self):
        return f'{self.__class__}: {self.mode}: {self.name}: {self.benchmark_data_path}'

    def __init__(self, config, mode) -> None:
        """
        PT Interaction (boardings and alightings) benchmarker for json formatted {mode: {id: {dir: {
        nodes: [], counts: {}}}}}.
        :param config: Config object
        :param mode: str, mode
        """
        super().__init__(config, mode)

        self.mode = mode

        self.logger.info(
            f"Initiating {str(self)}"
            )

        with open(self.benchmark_data_path) as json_file:
            self.counts = json.load(json_file)

        missing_counters = 0
        total_counters = 0

        mode_counts = self.counts.get(self.mode)
        if self.mode is None:
            raise UserWarning(
                f"Mode: {self.mode} not found in {self.__str__}"
            )

        for counter_id, counter_location in mode_counts.items():

            if counter_id == "TOTAL":
                continue

            for direction, counter in counter_location.items():
                total_counters += 1

                stops = counter['stop_ids']
                if not stops:      
                    missing_counters += 1
                    self.logger.debug(
                        f"Benchmark data has no stop/s - suggests error with Bench (i.e. MATSIM network has not matched to BM)."
                        )

        # Check for number of missing BM stops. Note this is a fault with the BM (ie missing stops)
        missing = missing_counters / total_counters
        self.logger.debug(f"{missing*100}% of BMs are missing snapped stops.")
        if total_counters == missing_counters:
            raise UserWarning(
                f"No stops found for {self.__str__}"
            )
        if missing > 0.5:
            self.logger.error(
                f"{self.__str__} has more than 50% ({missing*100}%) BMs with no stops."
                )

    def build(self, resource: dict, write_path: Optional[str] = None) -> dict:
        """
        Builds paths for modal volume count outputs, loads and combines for scoring.
        :return: Dictionary of scores {'name': float}
        """

        logger.info(f'building {self.__str__()}')

        # extract benchmark mode count
        mode_counts = self.counts.get(self.mode)

        if not mode_counts:
            self.logger.warning(
                f"{self.mode} not available, returning score of one"
            )
            return {'counters': 1}

        # extract counters
        counter_ids = mode_counts.keys()
        if not len(counter_ids):
            self.logger.warning(
                f"no benchmarks found for {self.mode}, returning score of one"
            )
            return {'counters': 1}

        # Extract simulation results
        # Build paths and load appropriate volume counts from previous workstation
        model_results = {}
        for direction in ["boardings", "alightings"]:
            results_name = f"stop_passenger_counts_{self.mode}_{direction}.csv"
            results_path = os.path.join(self.config.output_path, results_name)
            results_df = pd.read_csv(results_path, index_col=0)
            results_df = results_df.groupby(results_df.index).sum()  # remove class dis-aggregation
            results_df = results_df[[str(h) for h in range(24)]]  # just keep hourly counts
            results_df.index = results_df.index.map(str)  # indices converted to strings
            results_df.index.name = 'stop_id'
            model_results[direction] = results_df

        # build benchmark results
        snaps = 0
        failed_snaps = 0
        bm_results = []
        bm_summary = []
        bm_scores = []

        for counter_id, counter_location in mode_counts.items():

            if counter_id == "TOTAL":
                continue

            for direction, counter in counter_location.items():

                stops = counter['stop_ids']
                bm_hours = list(counter['counts'])
                counts_array = np.array(list(counter['counts'].values()))

                sim_result = np.array([0.0 for _ in range(len(bm_hours))])

                # check if direction available
                if not direction in model_results:
                    raise UserWarning(
                        f"Direction: {direction} not available in model results"
                        )

                # check if count times are available
                if not set(bm_hours) <= set(model_results[direction].columns):
                    raise UserWarning(
                        f"Hours: {bm_hours} not available in "
                        f"results.columns: {model_results[direction].columns}")

                # combine mode stop counts
                for stop_id in stops:
                    if str(stop_id) not in model_results[direction].index:
                        failed_snaps += 1
                        self.logger.warning(
                            f" Missing model stop: {stop_id}, zero filling count for benchmark: "
                            f"{counter_id}"
                        )
                    else:
                        snaps += 1
                        sim_result += np.array(model_results[direction].loc[str(stop_id), bm_hours])

                if not sum(sim_result):
                    found = False
                else:
                    found = True

                # calc score
                counter_diff = (sim_result - counts_array) ** 2

                if not sum(counter_diff):
                    counter_score = 0
                elif sum(counts_array):
                    counter_score = sum(counter_diff) / sum(counts_array)
                else:
                    counter_score = 1
                    self.logger.warning(
                        f"Zero size benchmark: {counter_id} stop: {stop_id}, returning 1"
                    )
                bm_scores.append(counter_score)

                # build result lines for df
                result_line = {
                    'mode': self.mode,
                    'found': found,
                    'counter_id': counter_id,
                    'direction': direction,
                    'stops': ','.join(stops),
                    'score': counter_score,

                }

                for i, time in enumerate(bm_hours):
                    result_line[f"sim_{str(time)}"] = sim_result[i]

                for i, time in enumerate(bm_hours):
                    result_line[f"bm_{str(time)}"] = counts_array[i]

                for i, time in enumerate(bm_hours):
                    result_line[f"diff_{str(time)}"] = sim_result[i] - counts_array[i]

                bm_results.append(result_line)

                # build summary for df
                result_line = {
                    'source': 'simulation',
                    'mode': self.mode,
                    'counter_id': counter_id,
                    'direction': direction,
                    'score': counter_score,

                }

                for i, time in enumerate(bm_hours):
                    result_line[time] = sim_result[i]

                bm_summary.append(result_line)

                result_line = {
                    'source': 'benchmark',
                    'mode': self.mode,
                    'counter_id': counter_id,
                    'direction': direction,
                    'score': counter_score,

                }

                for i, time in enumerate(bm_hours):
                    result_line[time] = counts_array[i]

                bm_summary.append(result_line)

                result_line = {
                    'source': 'difference',
                    'mode': self.mode,
                    'counter_id': counter_id,
                    'direction': direction,
                    'score': counter_score,

                }

                for i, time in enumerate(bm_hours):
                    result_line[time] = sim_result[i] - counts_array[i]

                bm_summary.append(result_line)

        if failed_snaps:
            report = 100 * failed_snaps / (snaps + failed_snaps)
            self.logger.warning(f" {report}% of stop_ids not found for bm: {self.name}")

        # build results df
        bm_results_df = pd.DataFrame(bm_results)
        bm_results_summary = pd.DataFrame(bm_summary).groupby('source').sum()

        # write results
        csv_name = f'{self.name}_{self.mode}.csv'
        csv_path = os.path.join('benchmarks', csv_name)
        self.write_csv(bm_results_df, csv_path, write_path=write_path)

        # write results
        csv_name = f'{self.name}_{self.mode}_summary.csv'
        csv_path = os.path.join('benchmarks', csv_name)
        self.write_csv(bm_results_summary, csv_path, write_path=write_path)

        bm_results_summary_df = merge_summary_stats(bm_results_summary)

        bm_results_summary_plot = comparative_plots(bm_results_summary_df)

        plot_name = f'{self.name}_{self.mode}_summary.png'

        bm_results_summary_plot.save(os.path.join(self.config.output_path,"benchmarks", plot_name), verbose=False)

        return {'counters': sum(bm_scores) / len(bm_scores)}


class TestPTInteraction(TransitInteraction):

    name = 'test_pt_interaction_counter'
    benchmark_data_path = get_benchmark_data(
        os.path.join('test_town', 'pt_interactions', 'test_interaction_counter.json')
    )

    requirements = ['stop_passenger_counts']
    valid_modes = ['bus']
    options_enabled = True

    weight = 1


class LondonRODS(TransitInteraction):

    name = 'london_rods'
    benchmark_data_path = get_benchmark_data(
        os.path.join('london', 'london-GLA-UK-puma', 'puma_board_alight_subway_2017.json')
    )

    requirements = ['stop_passenger_counts']
    valid_modes = ['subway']
    options_enabled = True

    weight = 1


class PassengerStopToStop(BenchmarkTool):

    name = None
    benchmark_data_path = None
    requirements = ['stop_to_stop_passenger_counts']

    def __str__(self):
        return f'{self.__class__}: {self.mode}: {self.name}: {self.benchmark_data_path}'

    def __init__(self, config, mode) -> None:
        """
        PT Volume count (between stops) benchmarker for json formatted
        {mode: {o: {d: {
        o_stop_ids: [],
        d_stop_ids: [],
        counts: {},
        line: str
        }}}}.
        :param config: Config object
        :param mode: str, mode
        """
        super().__init__(config, mode)

        self.mode = mode

        self.logger.info(
            f"Initiating {self.__str__()}"
            )

        with open(self.benchmark_data_path) as json_file:
            self.counts = json.load(json_file)

        missing_counters = 0
        total_counters = 0

        mode_counts = self.counts.get(self.mode)
        if self.mode is None:
            raise UserWarning(
                f"Mode: {self.mode} not found in {self.__str__}"
            )

        for od, data in mode_counts.items():
            for _, count_data in data.items():
                total_counters += 1

                o_stops = count_data['o_stop_ids']
                d_stops = count_data['d_stop_ids']
                if not o_stops or not d_stops:
                    missing_counters += 1
                    self.logger.debug(
                        f"Benchmark {od} data has no stop/s - suggests error with Bench (i.e. MATSIM network has not matched to BM)."
                        )

        # Check for number of missing BM stops. Note this is a fault with the BM (ie missing stops)
        missing = missing_counters / total_counters
        self.logger.debug(f"{missing*100}% of BMs are missing snapped stops.")
        if total_counters == missing_counters:
            raise UserWarning(
                f"No stops found for {self.__str__}"
            )
        if missing > 0.5:
            self.logger.error(
                f"{self.__str__} has more than 50% ({missing*100}%) BMs with no stops."
                )

    def build(self, resource: dict, write_path: Optional[str] = None) -> dict:
        """
        Builds paths for modal volume count outputs, loads and combines for scoring.
        :return: Dictionary of scores {'name': float}
        """

        logger.info(f'building {self.__str__()}')

        # extract benchmark mode count
        mode_counts = self.counts.get(self.mode)

        if not mode_counts:
            self.logger.warning(
                f"{self.mode} not available, returning distance of one"
            )
            return {'counters': 1}

        # extract counters
        ods = mode_counts.keys()
        if not len(ods):
            self.logger.warning(
                f"no benchmarks found for {self.mode}, returning distance of one"
            )
            return {'counters': 1}

        # Extract simulation results
        # Build paths and load appropriate volume counts from previous workstation
        results_name = f"stop_to_stop_passenger_counts_{self.mode}.csv"
        results_path = os.path.join(self.config.output_path, results_name)
        results_df = pd.read_csv(results_path, index_col=False)
        results_df.origin = results_df.origin.map(str)  # indices converted to strings
        results_df.destination = results_df.destination.map(str)  # indices converted to strings
        results_df = results_df.set_index(["origin", "destination"])
        # results_df = results_df[[str(h) for h in range(24)]]  # just keep hourly counts
        # results_df.index = results_df.index.map(str)  # indices converted to strings
        # results_df.index.name = 'stop_id'

        # build benchmark results
        snaps = 0
        failed_snaps = 0
        bm_results = []
        bm_summary = []
        bm_scores = []

        for od, data in mode_counts.items():
            if od == "TOTAL":
                continue
            for _, count_data in data.items():
                o_stops = count_data['o_stop_ids']
                d_stops = count_data['d_stop_ids']
                bm_hours = list(count_data['counts'])
                counts_array = np.array(list(count_data['counts'].values()))
                line = count_data['line']

                sim_result = np.array([0.0 for _ in range(len(bm_hours))])

                # check if count times are available
                if not set(bm_hours) <= set(results_df.columns):
                    raise UserWarning(
                        f"Hours: {bm_hours} not available in "
                        f"results.columns: {results_df.columns}")

                # combine mode stop counts
                for o_id in o_stops:
                    for d_id in d_stops:
                        if not results_df.index.isin([(o_id, d_id)]).any():
                            failed_snaps += 1
                            self.logger.warning(
                                f" Missing link: {o_id}->{d_id}, "
                                "zero filling count for benchmark: "
                                f"{od}"
                            )
                        else:
                            snaps += 1
                            sim_result = sim_result + np.array(
                                results_df.loc[(o_id, d_id), bm_hours]
                            )

                if not sum(sim_result):
                    found = False
                else:
                    found = True

                # calc score
                counter_diff = np.absolute(sim_result - counts_array)

                if not sum(counter_diff):
                    counter_score = 0
                elif sum(counts_array):
                    counter_score = sum(counter_diff) / sum(counts_array)
                else:
                    counter_score = 1
                    self.logger.warning(
                        f"Zero size benchmark: {counter_id} stop: {stop_id}, returning 1"
                    )
                bm_scores.append(counter_score)

                # build result lines for df
                result_line = {
                    'mode': self.mode,
                    'found': found,
                    'counter_id': od,
                    'line': line,
                    'o': ','.join(o_stops),
                    'd': ','.join(d_stops),
                    'score': counter_score,
                }

                for i, time in enumerate(bm_hours):
                    result_line[f"sim_{str(time)}"] = sim_result[i]

                for i, time in enumerate(bm_hours):
                    result_line[f"bm_{str(time)}"] = counts_array[i]

                for i, time in enumerate(bm_hours):
                    result_line[f"diff_{str(time)}"] = sim_result[i] - counts_array[i]

                bm_results.append(result_line)

                # build summary for df
                result_line = {
                    'source': 'simulation',
                    'mode': self.mode,
                    'counter_id': od,
                    'line': line,
                    'o': ','.join(o_stops),
                    'd': ','.join(d_stops),
                    'score': counter_score,
                }

                for i, time in enumerate(bm_hours):
                    result_line[time] = sim_result[i]

                bm_summary.append(result_line)

                result_line = {
                    'source': 'benchmark',
                    'mode': self.mode,
                    'counter_id': od,
                    'line': line,
                    'o': ','.join(o_stops),
                    'd': ','.join(d_stops),
                    'score': counter_score,
                }

                for i, time in enumerate(bm_hours):
                    result_line[time] = counts_array[i]

                bm_summary.append(result_line)

                result_line = {
                    'source': 'difference',
                    'mode': self.mode,
                    'counter_id': od,
                    'line': line,
                    'o': ','.join(o_stops),
                    'd': ','.join(d_stops),
                    'score': counter_score,
                }

                for i, time in enumerate(bm_hours):
                    result_line[time] = sim_result[i] - counts_array[i]

                bm_summary.append(result_line)

        if failed_snaps:
            report = 100 * failed_snaps / (snaps + failed_snaps)
            self.logger.warning(f" {report}% of stop_ids not found for bm: {self.name}")

        # build results df
        bm_results_df = pd.DataFrame(bm_results)
        bm_results_summary = pd.DataFrame(bm_summary).groupby('source').sum()

        # write results
        csv_name = f'{self.name}_{self.mode}.csv'
        csv_path = os.path.join('benchmarks', csv_name)
        self.write_csv(bm_results_df, csv_path, write_path=write_path)

        # write results
        csv_name = f'{self.name}_{self.mode}_summary.csv'
        csv_path = os.path.join('benchmarks', csv_name)
        self.write_csv(bm_results_summary, csv_path, write_path=write_path)

        bm_results_summary_df = merge_summary_stats(bm_results_summary)

        bm_results_summary_plot = comparative_plots(bm_results_summary_df)

        plot_name = f'{self.name}_{self.mode}_summary.png'

        bm_results_summary_plot.save(os.path.join(self.config.output_path,"benchmarks", plot_name), verbose=False)

        return {'counters': sum(bm_scores) / len(bm_scores)}


class TestPTVolume(PassengerStopToStop):

    name = 'test_pt_interaction_counter'
    benchmark_data_path = get_benchmark_data(
        os.path.join('test_town', 'pt_stop_to_stop_volumes', 'test_pt_volumes_bus.json')
    )

    requirements = ['stop_to_stop_passenger_counts']
    valid_modes = ['bus']
    options_enabled = True

    weight = 1


class LondonRODSVolume(PassengerStopToStop):

    name = 'london_rods_volume'
    benchmark_data_path = get_benchmark_data(
        os.path.join('london', 'london-GLA-UK-puma', 'puma_volumes_subway_2017.json')
    )

    requirements = ['stop_to_stop_passenger_counts']
    valid_modes = ['subway']
    options_enabled = True

    weight = 1


# ========================== Old style BMs below ==========================


class PointsCounter(BenchmarkTool):

    name = None
    benchmark_data_path = None
    requirements = ['volume_counts']

    def __init__(self, config, mode) -> None:
        """
        Points Counter parent object used for highways traffic counter networks (ie 'coils' or
        'loops').
        :param config: Config object
        :param mode: str, mode
        """
        super().__init__(config, mode)

        self.mode = mode

        with open(self.benchmark_data_path) as json_file:
            self.link_counts = json.load(json_file)

        if self.mode not in self.link_counts.keys():
            self.logger.warning(
                f"{self.mode} not available in benchmark data: {self.benchmark_data_path}"
            )

    def build(self, resource: dict, write_path: Optional[str] = None) -> dict:
        """
        Builds paths for modal volume count outputs, loads and combines for scoring.
        :return: Dictionary of scores {'name': float}
        """

        logger.info(f'building {self.__str__()}')

        # extract benchmark mode count
        mode_benchmark = self.link_counts.get(self.mode)

        if not mode_benchmark:
            self.logger.warning(
                f"{self.mode} not available, returning score of one"
            )
            return {'counters': 1}

        # extract counters
        counter_ids = mode_benchmark.keys()
        if not len(counter_ids):
            self.logger.warning(
                f"no benchmarks found for {self.mode}, returning score of one"
            )
            return {'counters': 1}

        # Extract simulation results
        # Build paths and load appropriate volume counts from previous workstation
        results_name = "link_vehicle_counts_{}.csv".format(self.mode)
        results_path = os.path.join(self.config.output_path, results_name)
        results_df = pd.read_csv(results_path, index_col=0)

        results_df = results_df.groupby(results_df.index).sum()  # remove class dis-aggregation

        results_df = results_df[[str(h) for h in range(24)]]  # just keep counts

        results_df.index.name = 'link_id'

        # build benchmark results
        bm_results = []
        bm_scores = []

        for counter_id, links in mode_benchmark.items():

            for link_id, counter in links.items():

                direction = counter['dir']
                bm_counts = np.array(counter['counts'])

                if link_id not in results_df.index:
                    self.logger.warning(
                        f"Zero filling sim results for benchmark: {counter_id} link: {link_id}"
                    )
                    sim_result = np.array([0 for _ in range(24)])
                else:
                    sim_result = np.array(results_df.loc[link_id])

                # calc score
                link_diff = np.absolute(sim_result - bm_counts)
                if sum(bm_counts):
                    link_score = sum(link_diff) / sum(bm_counts)
                else:
                    link_score = 1
                    self.logger.warning(
                        f"Zero size benchmark: {counter_id} link: {link_id}, returning 1"
                    )
                bm_scores.append(link_score)

                # build result lines for df
                sim_result_line = {
                    'source': 'simulation',
                    'counter_id': counter_id,
                    'direction': direction,
                    'link_id': link_id,
                    'score': link_score,
                    'mode': self.mode,
                }
                for h in range(24):
                    sim_result_line[h] = sim_result[h]

                bm_result_line = {
                    'source': 'benchmark',
                    'counter_id': counter_id,
                    'direction': direction,
                    'link_id': link_id,
                    'score': link_score,
                    'mode': self.mode,
                }
                for h in range(24):
                    bm_result_line[h] = bm_counts[h]

                bm_results.extend([sim_result_line, bm_result_line])

        # build results df
        bm_results_df = pd.DataFrame(bm_results)
        bm_results_summary = bm_results_df.groupby('source').sum()

        # write results
        csv_name = '{}_{}_bm.csv'.format(self.config.name, self.name)
        csv_path = os.path.join('benchmarks', csv_name)
        self.write_csv(bm_results_df, csv_path, write_path=write_path)

        # write results
        csv_name = '{}_{}_bm_summary.csv'.format(self.config.name, self.name)
        csv_path = os.path.join('benchmarks', csv_name)
        self.write_csv(bm_results_summary, csv_path, write_path=write_path)

        bm_results_summary_df = merge_summary_stats(bm_results_summary)

        bm_results_summary_plot = comparative_plots(bm_results_summary_df)

        plot_name = f'{self.name}_{self.mode}_summary.png'

        bm_results_summary_plot.save(os.path.join(self.config.output_path,"benchmarks", plot_name), verbose=False)

        return {'counters': sum(bm_scores) / len(bm_scores)}


class Cordon(BenchmarkTool):

    cordon_counter = None
    benchmark_path = None
    cordon_path = None

    directions = {'in': 1, 'out': 2}
    year = 2016
    hours = None
    modes = None

    def __init__(self, config, mode) -> None:
        """
        Cordon parent object used for cordon benchmarks. Initiated with CordonCount
        objects as required.
        :param config: Config object
        :param mode: str, mode
        """
        super().__init__(config, mode)

        self.cordon_counts = []

        self.mode = mode

        counts_df = pd.read_csv(self.benchmark_path)
        links_df = pd.read_csv(self.cordon_path, index_col=0)

        if not self.hours:
            self.hours = range(self.config.time_periods)

        for direction_name, dir_code in self.directions.items():
            self.cordon_counts.append(self.cordon_counter(
                self,
                direction_name,
                dir_code,
                counts_df,
                links_df
            ))

    def build(self, resource: dict, write_path: Optional[str] = None) -> dict:
        """
        Builds paths for modal volume count outputs, loads and combines for scoring.
        Collects scoring from CordonCount objects.
        :return: Dictionary of scores {'in': float, 'out': float}
        """

        logger.info(f'building {self.__str__()}')

        # Build paths and load appropriate volume counts
        results_name = "link_vehicle_counts_{}.csv".format(self.mode)
        results_path = os.path.join(self.config.output_path, results_name)
        results_df = pd.read_csv(results_path, index_col=0)
        results_df.index.name = 'link_id'

        # get scores and write outputs
        scores = {}
        for cordon_count in self.cordon_counts:
            scores[cordon_count.direction] = cordon_count.output_and_score(
                results_df, write_path=write_path
            )
        return scores


class CordonDirectionCount(BenchmarkTool):

    def __init__(self, parent, direction_name, dir_code, counts_df,
                 links_df):
        """
        Cordon count parent object for counts in or out of a cordon. Includes
        methods for calculating hourly or aggregated period counts.
        :param direction_name: String
        :param dir_code: Int
        :param counts_df: DataFrame of all benchmark counts for cordon
        :param links_df: DataFrame of cordon-count to links
        """
        super().__init__(config=None, mode=None)

        self.cordon_name = parent.name
        self.config = parent.config
        self.year = parent.year
        self.hours = parent.hours
        self.mode = parent.mode

        self.direction = direction_name
        self.dir_code = dir_code
        self.counts_df = counts_df

        # Get cordon links
        self.link_ids = self.get_links(links_df, dir_code)

    @staticmethod
    def get_links(links_df, direction_code):
        """
        Filter given DataFrame for direction and return list of unique link ids.
        :param links_df: DataFrame
        :param direction_code: Int
        :return: List
        """
        df = links_df.loc[links_df.dir == direction_code, :]
        return list(set(df.link))

    def __str__(self):
        return 'f{cls}'

    def get_counts(self, counts_df):
        """
        Builds array of total counts by hour.
        :param counts_df: DataFrame
        :return:
        """
        counts_array = np.zeros(len(self.hours))

        df = counts_df.loc[counts_df.Year == self.year, :]
        assert(len(df)),\
            f'No {self.cordon_name} benchmark counts left from after filtering by {self.year}'

        df = df.loc[df.Hour.isin(self.hours), :]
        assert(len(df)),\
            f'No {self.cordon_name} BM counts left from after filtering by hours:{self.hours}'

        df = df.loc[counts_df.Direction == self.dir_code, :]
        site_indexes = list(set(df.Site))

        for site_index in site_indexes:
            site_df = df.loc[df.Site == site_index, :]
            hour_counts = np.array(site_df.sort_values('Hour').loc[:, self.mode])
            assert len(hour_counts) == len(self.hours),\
                f'Not extracted the right amount of hours {self.hours}'

            counts_array += hour_counts

        return counts_array

    def counts_to_df(self, array, source='benchmark'):
        """
        Build dataframe from array of hourly counts.
        :param array: np.array
        :param source: String
        :return: DataFrame
        """
        col_names = [str(i) for i in self.hours]
        df = pd.DataFrame(array, index=col_names).T
        df.loc[:, 'source'] = source
        return df

    def get_count(self, counts_df):
        """
        Builds total count for period.
        :param counts_df: DataFrame
        :return:
        """
        count = 0

        df = counts_df.loc[counts_df.Year == self.year, :]
        assert(len(df)),\
            f'No {self.cordon_name} benchmark counts left from after filtering by {self.year}'

        df = df.loc[df.Direction == self.dir_code, :]
        site_indexes = list(set(df.Site))

        for site_index in site_indexes:
            site_df = df.loc[df.Site == site_index, :]

            site_count = site_df.loc[:, self.mode].values.sum()

            count += site_count

        return count

    @staticmethod
    def count_to_df(count, source='benchmark'):
        """
        Build count dataframe from int.
        :param count: Int
        :param source: String
        :return: DataFrame
        """
        col_names = ['counts']
        df = pd.DataFrame([count], index=col_names).T
        df.loc[:, 'source'] = source
        return df


class HourlyCordonDirectionCount(CordonDirectionCount):

    def output_and_score(self, result_df, write_path=None):
        """
        Cordon count for hourly data. Joins all results from different volume counts
        (modal) and extract counts for cordon. Scoring is calculated by summing the
        absolute difference between hourly total counts and model results,
        then normalising by the total of all counts.
        :param result_df: DataFrame object of model results
        :param write_path: str object, optional
        :return: Float
        """
        # collect all results
        assert len(result_df), f"zero length results df at {self.cordon_name}."

        for link_id in self.link_ids:
            if link_id not in result_df.index:
                self.logger.warning("Zero filling results for benchmark")
                result_df.loc[link_id] = 0

        model_results = result_df.loc[result_df.index.isin(self.link_ids), :].copy()
        model_results.loc[:, 'mode'] = self.mode

        # write cordon model results
        csv_name = '{}_{}_model_results.csv'.format(self.cordon_name, self.direction)
        csv_path = os.path.join('benchmarks', csv_name)
        self.write_csv(model_results, csv_path, write_path=write_path)

        # aggregate for each class
        classes_df = model_results.groupby('class').sum()

        # filter model results for hours
        select_cols = [str(i) for i in self.hours]
        classes_df = classes_df.loc[:, select_cols]

        # Build model results array for scoring
        results_array = np.array(classes_df.sum())

        # Label and write csv with counts by subpopulation
        classes_df.loc[:, 'source'] = 'model'
        csv_name = '{}_{}_classes.csv'.format(self.cordon_name, self.direction)
        csv_path = os.path.join('benchmarks', csv_name)
        self.write_csv(classes_df, csv_path, write_path=write_path)

        # Get cordon counts for mode
        counts_array = self.get_counts(self.counts_df)
        count_df = self.counts_to_df(counts_array, )

        # Label and write benchmark csv
        benchmark_df = pd.concat([count_df, classes_df]).groupby('source').sum()

        csv_name = '{}_{}_benchmark.csv'.format(self.cordon_name, self.direction)
        csv_path = os.path.join('benchmarks', csv_name)
        self.write_csv(benchmark_df, csv_path, write_path=write_path)

        # Calc score
        return sum(np.absolute(results_array - counts_array)) / counts_array.sum()


class PeriodCordonDirectionCount(CordonDirectionCount):

    def output_and_score(self, result_df, write_path=None):
        """
        Cordon count for single period data. Joins all results from different volume counts
        (modal) and extract counts for cordon. Scoring is calculated by summing the
        absolute difference between count and model results, then normalising by the
        total of all counts.
        :param result_df: DataFrame object of model results
        :param write_path: Optional output path overwrite
        :return: Float
        """

        # collect all results
        assert len(result_df), f"zero length results df at {self.cordon_name}."

        for link_id in self.link_ids:
            if link_id not in result_df.index:
                self.logger.warning("Zero filling results for benchmark")
                result_df.loc[link_id] = 0

        model_results = result_df.loc[result_df.index.isin(self.link_ids), :].copy()
        model_results.loc[:, 'mode'] = self.mode

        # write cordon model results
        csv_name = '{}_{}_model_results.csv'.format(self.cordon_name, self.direction)
        csv_path = os.path.join('benchmarks', csv_name)
        self.write_csv(model_results, csv_path, write_path=write_path)

        # aggregate for each class
        classes_df = model_results.groupby('class').sum()

        # filter model results for hours
        select_cols = [str(i) for i in self.hours]
        classes_df = classes_df.loc[:, select_cols]

        # Build total result for scoring
        result = classes_df.values.sum()
        result_df = self.count_to_df(result, 'model')

        # Label and write csv with counts by subpopulation
        classes_df.loc[:, 'source'] = 'model'
        csv_name = '{}_{}_classes.csv'.format(self.cordon_name, self.direction)
        csv_path = os.path.join('benchmarks', csv_name)
        self.write_csv(classes_df, csv_path, write_path=write_path)

        # Get cordon count for mode
        count = self.get_count(self.counts_df)
        count_df = self.count_to_df(count, 'benchmark')

        # Label and write benchmark csv
        benchmark_df = pd.concat([count_df, result_df]).groupby('source').sum()
        csv_name = '{}_{}_benchmark.csv'.format(self.cordon_name, self.direction)
        csv_path = os.path.join('benchmarks', csv_name)
        self.write_csv(benchmark_df, csv_path, write_path=write_path)

        # Calc score
        return np.absolute(result - count) / count


class ModeStats(BenchmarkTool):

    benchmark_path = None

    def __init__(self, config, mode):
        """
        ModeStat parent object for benchmarking with mode share data.
        :param config: Config object
        :param mode: str, mode
        """
        super().__init__(config, mode)

        self.benchmark_df = pd.read_csv(self.benchmark_path,
                                        header=None,
                                        names=['mode', 'benchmark'])
        self.benchmark_df.set_index('mode', inplace=True)

    def build(self, resource: dict, write_path: Optional[str] = None) -> dict:
        """
        Builds paths for mode share outputs, loads and combines with model for scoring.
        :return: Dictionary of scores
        """
        # Build paths and load appropriate volume counts
        results_name = "mode_shares_all.csv"
        results_path = os.path.join(self.config.output_path, results_name)
        results_df = pd.read_csv(results_path,
                                 header=None,
                                 names=['mode', 'model'])
        results_df.set_index('mode', inplace=True)

        # join results
        summary_df = self.benchmark_df.join(results_df, how='inner')
        summary_df.loc[:, 'diff'] = summary_df.model - summary_df.benchmark

        # write results
        csv_name = '{}_modeshare_results.csv'.format(self.config.name)
        csv_path = os.path.join('benchmarks', csv_name)
        self.write_csv(summary_df, csv_path, write_path=write_path)

        #plot
        summary_df_plot = pd.melt(summary_df.reset_index(), id_vars=['mode'], value_vars = ['benchmark','model'], var_name = 'type', value_name='modeshare')
        bm_results_summary_plot = comparative_column_plots(summary_df_plot)
        plot_name = '{}_modeshare_results.png'.format(self.config.name)
        bm_results_summary_plot.save(os.path.join(self.config.output_path,"benchmarks", plot_name), verbose=False)


        # get scores and write outputs
        score = sum(((np.absolute(np.array(summary_df.benchmark) - np.array(summary_df.model))) * 100) ** 2)

        return {'counters': score}

class LondonModeShare(ModeStats):

    requirements = ['mode_shares']
    valid_modes = ['all']
    options_enabled = True

    weight = 2
    benchmark_path = get_benchmark_data(
        os.path.join('london', 'travel-in-london-11', 'modestats.csv')
    )

class NZModeShare(ModeStats):
<<<<<<< HEAD
    
    requirements = ['mode_share']
    def __init__(self, config, mode, benchmark_data_path):
        self.benchmark_path = benchmark_data_path
        super().__init__(config, mode)
    requirements = ['mode_shares']
    valid_options = ['all']
    options_enabled = True

    weight = 2
    benchmark_path = get_benchmark_data(
        os.path.join('new_zealand', 'modeshare','nz_modestats.csv')
    )

=======
    def __init__(self, config, mode, benchmark_data_path):
        self.benchmark_path = benchmark_data_path
        super().__init__(config, mode)
>>>>>>> e0e16a71
    requirements = ['mode_shares']
    valid_options = ['all']
    options_enabled = True

    weight = 2



# Highway Counters

class TestHighwayCounters(PointsCounter):

    name = 'test_highways'
    benchmark_data_path = get_benchmark_data(
        os.path.join('test_town', 'highways', 'test_hw_bm.json')
    )

    requirements = ['link_vehicle_counts']
    valid_modes = ['car', 'bus']
    options_enabled = True

    weight = 1

class SqueezeTownHighwayCounters(PointsCounter):

    name = 'squeeze_town_highways'
    benchmark_data_path = get_benchmark_data(
        os.path.join('squeeze_town', 'highways', 'squeeze_town_highways_bm.json')
    )

    requirements = ['link_vehicle_counts']
    valid_modes = ['car', 'bus']
    options_enabled = True

    weight = 1


# Multimodal Test Scenario

class MultimodalTownModeShare(ModeStats):

    requirements = ['mode_shares']
    valid_modes = ['all']
    options_enabled = True

    weight = 1
    benchmark_path = get_benchmark_data(
        os.path.join('multimodal_town', 'modestats.csv')
    )


class MultimodalTownCarCounters(PointsCounter):

    name = 'car_count'
    benchmark_data_path = get_benchmark_data(
        os.path.join('multimodal_town', 'highways_car_count_bm.json')
    )

    requirements = ['link_vehicle_counts']
    valid_modes = ['car', 'bus']
    options_enabled = True

    weight = 1


# Cordons

# class LondonInnerCordonCar(Cordon):

#     requirements = ['volume_counts']
#     valid_modes = ['car']
#     options_enabled = True

#     weight = 1
#     cordon_counter = HourlyCordonDirectionCount
#     benchmark_path = get_benchmark_data(
#         os.path.join('london', 'inner_cordon', 'InnerCordon2016.csv')
#     )
#     cordon_path = get_benchmark_data(
#         os.path.join('london', 'inner_cordon', 'cordon_links.csv')
#     )

#     directions = {'in': 1, 'out': 2}
#     year = 2016
#     hours = None
#     modes = ['car']


class TestTownHourlyCordon(Cordon):

    requirements = ['link_vehicle_counts']
    valid_modes = ['car']
    options_enabled = True

    weight = 1
    cordon_counter = HourlyCordonDirectionCount
    benchmark_path = get_benchmark_data(
        os.path.join('test_town', 'test_town_cordon', '2016_counts.csv')
    )
    cordon_path = get_benchmark_data(
        os.path.join('test_town', 'test_town_cordon', 'test_town_cordon.csv')
    )

    directions = {'in': 1, 'out': 2}
    year = 2016
    hours = None
    modes = ['car', 'bus']


class TestTownPeakIn(Cordon):

    requirements = ['link_vehicle_counts']
    valid_modes = ['car']
    options_enabled = True

    weight = 1
    cordon_counter = PeriodCordonDirectionCount
    benchmark_path = get_benchmark_data(
        os.path.join('test_town', 'test_town_peak_cordon', '2016_peak_in_counts.csv')
    )
    cordon_path = get_benchmark_data(
        os.path.join('test_town', 'test_town_peak_cordon', 'test_town_cordon.csv')
    )

    directions = {'in': 1}
    year = 2016
    hours = [7, 8, 9]
    modes = ['car', 'bus']


class TestTownCommuterStats(ModeStats):

    requirements = ['mode_shares']
    valid_modes = ['all']
    options_enabled = True

    weight = 1
    benchmark_path = get_benchmark_data(
        os.path.join('test_town', 'census_modestats', 'test_town_modestats.csv')
    )


class BenchmarkWorkStation(WorkStation):
    """
    WorkStation class for building benchmarks.
    """

    tools = {
        # tests
        "test_link_cordon": TestCordon,
        "test_pt_interaction_counter": TestPTInteraction,
        "test_pt_volumes": TestPTVolume,
        "test_town_modeshare": TestTownCommuterStats,
        "test_euclidean_distance_comparison": TestEuclideanDistanceComparison,
        "test_duration_comparison": TestDurationComparison,
        "duration_comparison": DurationComparison,

        # latest
        "ireland_highways": IrelandHighwayCounters,
        "ireland_highways_NI": NIHighwayCounters,
        "ireland_DCC": IrelandHighwayCounters_DCC,
        # "london_boundary_cordon_car": LondonBoundaryCordonCar,
        # "london_boundary_cordon_bus": LondonBoundaryCordonBus,
        "london_central_cordon_car": LondonCentralCordonCar,
        "london_central_cordon_bus": LondonCentralCordonBus,
        "london_inner_cordon_car": LondonInnerCordonCar,
        "london_inner_cordon_bus": LondonInnerCordonBus,
        "london_thames_screen_car": LondonThamesScreenCar,
        "london_thames_screen_bus": LondonThamesScreenBus,
        # "london_northern_screen": LondonNorthScreen,
        # "london_peripheral_screen": LondonPeriphScreen,
        "london_board_alight_subway": LondonRODS,
        "london_volume_subway": LondonRODSVolume,
        "london_modeshares": LondonModeShare,
<<<<<<< HEAD
        "ROI_modeshares": ROIModeShare,
        "new_zealand_counters" : NewZealandCounters,
        "nz_modeshares": NZModeShare,
=======
        "new_zealand_counters" : NewZealandCounters,
        "nz_modeshares": NZModeShare,
        "auckland_counters":AucklandCounters,
        "wellington_counters":WellingtonCounters,
>>>>>>> e0e16a71

        # old style:
        "test_town_highways": TestHighwayCounters,
        "squeeze_town_highways": SqueezeTownHighwayCounters,
        "multimodal_town_modeshare": MultimodalTownModeShare,
        "multimodal_town_cars_counts": MultimodalTownCarCounters,
        "test_town_cordon": TestTownHourlyCordon,
        "test_town_peak_cordon": TestTownPeakIn,
    }

    BENCHMARK_WEIGHTS = {
        "test_link_cordon": 1,
        "test_pt_interaction_counter": 1,
        "test_pt_volumes": 1,
        "test_town_modeshare": 1,
        "csv_comparison": 1,
        
        "ireland_highways": 1,
        "london_boundary_cordon_car": 1,
        "london_boundary_cordon_bus": 1,
        "london_central_cordon_car": 1,
        "london_central_cordon_bus": 1,
        "london_inner_cordon_car": 1,
        "london_inner_cordon_bus": 1,
        "london_thames_screen_car": 1,
        "london_thames_screen_bus": 1,
        "london_board_alight_subway": 1,
        "london_volume_subway": 1,
        "london_modeshares": 1,
        "nz_modeshares":1,
        "auckland_counters":1,
        "wellington_counters":1,

        "test_town_highways": 1,
        "squeeze_town_highways": 1,
        "multimodal_town_modeshare": 1,
        "multimodal_town_cars_counts": 1,
        "dublin_canal_cordon_car": 1,
        "ireland_commuter_modeshare": 1,
        "test_town_cordon": 1,
        "test_town_peak_cordon": 1,
    }

    benchmarks = {}
    scores_df = None
    meta_score = 0

    def __init__(self, config):
        super().__init__(config)
        self.logger = logging.getLogger(__name__)

        # Create output folder if it does not exist
        benchmark_dir = os.path.join(self.config.output_path, 'benchmarks')
        if not os.path.exists(benchmark_dir):
            os.makedirs(benchmark_dir)

    def build(self, spinner=None, write_path=None) -> None:
        """
        Calculates all sub scores from benchmarks, writes to disk and returns
        combined metascore.
        """
        summary = {}
        flat_summary = []
        for benchmark_name, benchmark in self.resources.items():

            scores = benchmark.build({}, write_path=write_path)
            weight = benchmark.weight

            sub_summary = {'scores': scores,
                           'weight': weight
                           }
            summary[benchmark_name] = sub_summary

            for name, score in scores.items():
                self.logger.info(f' *** {benchmark_name} {name} = {score} *** ')
                flat_summary.append([benchmark_name, name, score])
                self.meta_score += (score * weight)

        self.logger.info(f' *** Meta Score = {self.meta_score} ***')

        # Write scores
        csv_name = 'benchmark_scores.csv'

        self.scores_df = pd.DataFrame(flat_summary, columns=['benchmark', 'type', 'score'])
        csv_path = os.path.join('benchmarks', csv_name)
        self.write_csv(self.scores_df, csv_path, write_path=write_path)

        summary['meta_score'] = self.meta_score
        json_name = 'benchmark_scores.json'
        json_path = os.path.join('benchmarks', json_name)
        self.write_json(summary, json_path, write_path=write_path)<|MERGE_RESOLUTION|>--- conflicted
+++ resolved
@@ -528,10 +528,6 @@
 
     weight = 1
 
-<<<<<<< HEAD
-
-=======
->>>>>>> e0e16a71
 class AucklandCounters(LinkCounter):
     def __init__(self, config, mode, benchmark_data_path=None):
         self.benchmark_data_path = benchmark_data_path
@@ -1720,7 +1716,6 @@
     )
 
 class NZModeShare(ModeStats):
-<<<<<<< HEAD
     
     requirements = ['mode_share']
     def __init__(self, config, mode, benchmark_data_path):
@@ -1735,11 +1730,6 @@
         os.path.join('new_zealand', 'modeshare','nz_modestats.csv')
     )
 
-=======
-    def __init__(self, config, mode, benchmark_data_path):
-        self.benchmark_path = benchmark_data_path
-        super().__init__(config, mode)
->>>>>>> e0e16a71
     requirements = ['mode_shares']
     valid_options = ['all']
     options_enabled = True
@@ -1914,16 +1904,9 @@
         "london_board_alight_subway": LondonRODS,
         "london_volume_subway": LondonRODSVolume,
         "london_modeshares": LondonModeShare,
-<<<<<<< HEAD
         "ROI_modeshares": ROIModeShare,
         "new_zealand_counters" : NewZealandCounters,
         "nz_modeshares": NZModeShare,
-=======
-        "new_zealand_counters" : NewZealandCounters,
-        "nz_modeshares": NZModeShare,
-        "auckland_counters":AucklandCounters,
-        "wellington_counters":WellingtonCounters,
->>>>>>> e0e16a71
 
         # old style:
         "test_town_highways": TestHighwayCounters,
