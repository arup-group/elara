from plotnine import * 
import pandas as pd
import os
import numpy as np
from typing import Optional
import logging
import json

from elara.factory import WorkStation, Tool
from elara import get_benchmark_data


logger = logging.getLogger(__name__)

def merge_summary_stats(bm_results_summary):

    bm_results_summary = bm_results_summary.reset_index()

    data = json.loads(bm_results_summary.to_json(orient='records'))

    results = []

    for record in data:
        record_type = record['source']
        
        record.pop("score")
        record.pop("source")
        
        if record_type != "difference":
            for measurement in list(record):
                results.append(
                    {
                    "hour" : int(measurement),
                    "volume" : record[measurement],
                    "type" : record_type
                    })

    return pd.DataFrame(results)


def comparative_plots(results):

    return ggplot(
        aes(y="volume", x="hour", color="type"),
        data=results) + geom_point() + geom_line() + labs(y="Volume",
        x="Time (hour)"
        )

def comparative_column_plots(results):
    plot = ggplot(
        aes(y="modeshare", x="mode", fill="type"),
        data=results) + geom_col(position="dodge") + labs(y="Mode Share", 
        x="Mode") + theme(axis_text_x = element_text(angle=90,hjust=0.5,vjust=1))
    return  plot

class BenchmarkTool(Tool):

    options_enabled = True

    def __init__(self, config, mode=None):
        super().__init__(config, mode)
        self.logger = logging.getLogger(__name__)

    def __str__(self):
        return f'{self.__class__.__name__}'

class CsvComparison(BenchmarkTool):

    index_field = None # index column(s) in the csv files
    value_field = None # value column in the csv files to compare
    name = None # suffix to add to the output file names
    benchmark_data_path = None # filepath to the benchmark csv file
    simulation_name = None # name of the simulation csv file
    weight = None # score weight

    def __init__(self, config, mode):
        super().__init__(config, mode)
        self.mode = mode

    def build(self, resources: dict, write_path: Optional[str] = None) -> dict:
        """
        Compare two csv files (benchmark vs simulation), calculate and plot their differences
        """

        # Read benchmark and simulation csv files
        benchmarks_df = pd.read_csv(self.benchmark_data_path, index_col=self.index_field)
        simulation_path = os.path.join(self.config.output_path, self.simulation_name)
        simulation_df = pd.read_csv(simulation_path, index_col=self.index_field)

        # compare
        bm_df = pd.concat([benchmarks_df[self.value_field], simulation_df[self.value_field]], axis = 1)
        bm_df.columns = ['trips_benchmark', 'trips_simulation']
        self.plot_comparison(bm_df)
        bm_df['difference'] = bm_df['trips_simulation'] - bm_df['trips_benchmark']

        # write results
        csv_name = '{}_{}_{}.csv'.format(str(self), self.name, self.mode)
        csv_path = os.path.join('benchmarks', csv_name)
        self.write_csv(bm_df, csv_path, write_path=write_path)

        # evaluation metrics
        bm_mse = np.mean(bm_df['difference'] ** 2) # mean squared error
        scores = {'mse':bm_mse}

        return scores

    def plot_comparison(self, df):
        """
        Bar comparison plot
        """
        df.plot(kind="bar", figsize=(17,12)).get_figure().\
            savefig(os.path.join(self.config.output_path,'benchmarks', '{}_{}_{}.png'.format(str(self), self.name, self.mode)))

class DurationComparison(CsvComparison):
    def __init__(self, config, mode, benchmark_data_path=None):
        super().__init__(config, mode)
        self.benchmark_data_path = benchmark_data_path

    requirements = ['trip_duration_breakdown']
    valid_modes = ['all']
    index_field = ['duration']
    value_field = 'trips'
    name = 'test'
    simulation_name = 'trip_duration_breakdown_all.csv'
    weight = 1

class TestDurationComparison(CsvComparison):
    requirements = ['trip_duration_breakdown']
    valid_modes = ['all']
    index_field = ['duration']
    value_field = 'trips'
    name = 'test'
    benchmark_data_path = get_benchmark_data(os.path.join('test_fixtures', 'trip_duration_breakdown_all.csv'))
    simulation_name = 'trip_duration_breakdown_all.csv'
    weight = 1


class TestEuclideanDistanceComparison(CsvComparison):
    requirements = ['trip_euclid_distance_breakdown']
    valid_modes = ['all']

    index_field = ['euclidean_distance']
    value_field = 'trips'
    name = 'test'
    benchmark_data_path = get_benchmark_data(os.path.join('test_fixtures', 'trip_euclid_distance_breakdown_all.csv'))
    simulation_name = 'trip_euclid_distance_breakdown_all.csv'
    weight = 1


class LinkCounter(BenchmarkTool):

    name = None
    benchmark_data_path = None
    requirements = ['link_vehicle_counts']

    def __str__(self):
        return f'{self.__class__}: {self.mode}: {self.name}: {self.benchmark_data_path}'

    def __init__(self, config, mode) -> None:
        """
        Link volume benchmarker for json formatted {mode: {id: {dir: {links: [], counts: {}}}}}.
        :param config: Config object
        :param mode: str, mode
        """
        super().__init__(config, mode)

        self.mode = mode
        
        self.logger.info(
            f"Initiating {str(self)}"
            )

        with open(self.benchmark_data_path) as json_file:
            self.counts = json.load(json_file)

        missing_counters = 0
        total_counters = 0
        
        mode_counts = self.counts.get(self.mode)
        if self.mode is None:
            raise UserWarning(
                f"Mode: {self.mode} not found in {self.__str__}"
            )

        for counter_id, counter_location in mode_counts.items():

            if counter_id == "TOTAL":
                continue

            for direction, counter in counter_location.items():
                total_counters += 1

                links = counter['links']
                if not links:      
                    missing_counters += 1
                    self.logger.debug(
                        f"Benchmark data has no links - suggests error with Bench (i.e. MATSIM network has not matched to BM)."
                        )

        # Check for number of missing BM links. Note this is a fault with the BM (ie missing links)
        missing = missing_counters / total_counters
        self.logger.debug(f"{missing*100}% of BMs are missing snapped links.")
        if total_counters == missing_counters:
            raise UserWarning(
                f"No links found for {self.__str__}"
            )
        if missing > 0.5:
            self.logger.error(
                f"{self.__str__} has more than 50% ({missing*100}%) BMs with no links."
                )

    def build(self, resource: dict, write_path: Optional[str] = None) -> dict:
        """
        Builds paths for modal volume count outputs, loads and combines for scoring.
        :return: Dictionary of scores {'name': float}
        """

        logger.info(f'building {str(self)}')

        # extract benchmark mode count
        mode_counts = self.counts.get(self.mode)

        if not mode_counts:
            self.logger.warning(
                f"{self.mode} not available, returning score of one"
            )
            return {'counters': 1}

        # extract counters
        counter_ids = mode_counts.keys()
        total_counters = len(counter_ids)
        if not len(counter_ids):
            self.logger.warning(
                f"no benchmarks found for {self.mode}, returning score of one"
            )
            return {'counters': 1}

        # Extract simulation results
        # Build paths and load appropriate volume counts from previous workstation
        results_name = f"link_vehicle_counts_{self.mode}.csv"
        results_path = os.path.join(self.config.output_path, results_name)
        results_df = pd.read_csv(results_path, index_col=0, dtype={0:str})
        results_df = results_df.groupby(results_df.index).sum()  # remove class dis-aggregation
        results_df = results_df[[str(h) for h in range(24)]]  # just keep hourly counts
        results_df.index = results_df.index.map(str)  # indices converted to strings
        results_df.index.name = 'link_id'
        results_df.index = results_df.index.map(str)

        # build benchmark results
        snaps = 0
        failed_snaps = 0
        bm_results = []
        bm_summary = []
        bm_scores = []

        for counter_id, counter_location in mode_counts.items():

            if counter_id == "TOTAL":
                continue

            for direction, counter in counter_location.items():

                
                links = counter['links']
                if links==[]:
                    continue # some links are empty lists, we skip them
                bm_hours = list(counter['counts'])
                counts_array = np.array(list(counter['counts'].values()))

                sim_result = np.array([0.0 for _ in range(len(bm_hours))])

                # check if count times are available
                if not set(bm_hours) <= set(results_df.columns):
                    raise UserWarning(
                        f"Hours: {bm_hours} not available in results.columns: {results_df.columns}")

                # combine mode link counts
                for link_id in links:
                    if str(link_id) not in results_df.index:
                        failed_snaps += 1
                        self.logger.warning(
                            f" Missing model link: {link_id}, zero filling count for benchmark: "
                            f"{counter_id}"
                        )
                    else:
                        snaps += 1
                        sim_result += np.array(results_df.loc[str(link_id), bm_hours])

                if not sum(sim_result):
                    found = False
                    continue # this will ignore failed joins and zero counters
                else:
                    found = True

                # calc score
                counter_diff = (sim_result - counts_array) ** 2

                if not sum(counter_diff):
                    counter_score = 0
                elif sum(counts_array):
                    counter_score = sum(counter_diff) / sum(counts_array)
                else:
                    counter_score = 1
                    self.logger.warning(
                        f"Zero size benchmark: {counter_id} link: {link_id}, returning 1"
                    )
                bm_scores.append(counter_score)

                # build result lines for df
                result_line = {
                    'mode': self.mode,
                    'found': found,
                    'counter_id': counter_id,
                    'direction': direction,
                    'links': ','.join(links),
                    'score': counter_score,

                }

                for i, time in enumerate(bm_hours):
                    result_line[f"sim_{str(time)}"] = sim_result[i]

                for i, time in enumerate(bm_hours):
                    result_line[f"bm_{str(time)}"] = counts_array[i]

                for i, time in enumerate(bm_hours):
                    result_line[f"diff_{str(time)}"] = sim_result[i] - counts_array[i]

                bm_results.append(result_line)

                # build summary for df
                result_line = {
                    'source': 'simulation',
                    'mode': self.mode,
                    'counter_id': counter_id,
                    'direction': direction,
                    'score': counter_score,
                }

                for i, time in enumerate(bm_hours):
                    result_line[time] = sim_result[i]

                bm_summary.append(result_line)

                result_line = {
                    'source': 'benchmark',
                    'mode': self.mode,
                    'counter_id': counter_id,
                    'direction': direction,
                    'score': counter_score,
                }

                for i, time in enumerate(bm_hours):
                    result_line[time] = counts_array[i]

                bm_summary.append(result_line)

                result_line = {
                    'source': 'difference',
                    'mode': self.mode,
                    'counter_id': counter_id,
                    'direction': direction,
                    'score': counter_score,
                }

                for i, time in enumerate(bm_hours):
                    result_line[time] = sim_result[i] - counts_array[i]

                bm_summary.append(result_line)

        if failed_snaps:
            report = 100 * failed_snaps / (snaps + failed_snaps)
            self.logger.error(
                f" {report}% of links not found in sim results for {self.mode}: {self.name}")

        # build results df
        bm_results_df = pd.DataFrame(bm_results)
        bm_results_summary = pd.DataFrame(bm_summary).groupby('source').sum()

        # write results
        csv_name = f'{self.name}_{self.mode}.csv'
        csv_path = os.path.join('benchmarks', csv_name)
        self.write_csv(bm_results_df, csv_path, write_path=write_path)

        # write results
        csv_name = f'{self.name}_{self.mode}_summary.csv'
        csv_path = os.path.join('benchmarks', csv_name)
        self.write_csv(bm_results_summary, csv_path, write_path=write_path)

        # plot
        bm_results_summary_df = merge_summary_stats(bm_results_summary)
        bm_results_summary_plot = comparative_plots(bm_results_summary_df)
        plot_name = f'{self.name}_{self.mode}_summary.png'
        bm_results_summary_plot.save(os.path.join(self.config.output_path,"benchmarks", plot_name), verbose=False)

        # plot normalised by number of counters
        bm_results_normalised_df = bm_results_summary_df
        bm_results_normalised_df['volume']=bm_results_normalised_df['volume'] / total_counters
        bm_results_normalised_plot = comparative_plots(bm_results_normalised_df)
        plot_name = f'{self.name}_{self.mode}_summary_normalised.png'
        bm_results_normalised_plot.save(os.path.join(self.config.output_path,"benchmarks", plot_name), verbose=False)

        return {'counters': sum(bm_scores) / len(bm_scores)}


class TestCordon(LinkCounter):

    name = 'test_link_counter'
    benchmark_data_path = get_benchmark_data(
        os.path.join('test_town', 'test_town_cordon', 'test_link_counter.json')
    )

    requirements = ['link_vehicle_counts']
    valid_modes = ['car', 'bus']
    options_enabled = True

    weight = 1


class IrelandHighwayCounters(LinkCounter):

    name = 'ireland_highways_counters'
    benchmark_data_path = get_benchmark_data(
        os.path.join('ireland', 'highways', 'car_highways_counters_20210302.json')
    )

    requirements = ['link_vehicle_counts']
    valid_modes = ['car']

    options_enabled = True

    weight = 1

class IrelandHighwayCounters_DCC(LinkCounter):

    name = 'ireland_highways_counters_DCC'
    benchmark_data_path = get_benchmark_data(
        os.path.join('ireland', 'dublin_cordon', 'allvehicle_highways_counters_DCC_20210304.json')
    )

    requirements = ['link_vehicle_counts']
    valid_modes = ['car']

    options_enabled = True

    weight = 1

class NIHighwayCounters(LinkCounter):

    name = 'ireland_highways_counters_NI'
    benchmark_data_path = get_benchmark_data(
        os.path.join('ireland', 'highways', 'NI_car_20210302.json')
    )

    requirements = ['link_vehicle_counts']
    valid_modes = ['car']
    options_enabled = True

    weight = 1
    
class LondonCentralCordonCar(LinkCounter):

    name = 'london_central_cordon'
    benchmark_data_path = get_benchmark_data(
        os.path.join('london', 'london-GLA-UK-puma', 'puma_central_london_car_2017.json')
    )


    requirements = ['link_vehicle_counts']
    valid_modes = ['car']

    options_enabled = True

    weight = 1


class LondonCentralCordonBus(LinkCounter):

    name = 'london_central_cordon'
    benchmark_data_path = get_benchmark_data(
        os.path.join('london', 'london-GLA-UK-puma', 'puma_central_london_bus_2017.json')
    )

    requirements = ['link_vehicle_counts']
    valid_modes = ['bus']
    options_enabled = True

    weight = 1


class LondonInnerCordonCar(LinkCounter):

    name = 'london_inner_cordon'
    benchmark_data_path = get_benchmark_data(
        os.path.join('london', 'london-GLA-UK-puma', 'puma_inner_london_car_2016.json')
    )

    requirements = ['link_vehicle_counts']
    valid_modes = ['car']
    options_enabled = True

    weight = 1


class LondonInnerCordonBus(LinkCounter):

    name = 'london_inner_cordon'
    benchmark_data_path = get_benchmark_data(
        os.path.join('london', 'london-GLA-UK-puma', 'puma_inner_london_bus_2016.json')
    )

    requirements = ['link_vehicle_counts']
    valid_modes = ['bus']
    options_enabled = True

    weight = 1

class NewZealandCounters(LinkCounter):

    name = 'new_zealand_counters'
    benchmark_data_path = get_benchmark_data(
    os.path.join('new_zealand', 'counters', 'new_zealand_counts.json')
    )

    requirements = ['volume_counts']
    valid_options = ['car']
    options_enabled = True

    weight = 1

class AucklandCounters(LinkCounter):
    def __init__(self, config, mode, benchmark_data_path=None):
        self.benchmark_data_path = benchmark_data_path
        super().__init__(config, mode)
    name = 'auckland_counters'
    requirements = ['link_vehicle_counts']
    valid_options = ['car']
    options_enabled = True
    
    weight = 1

class WellingtonCounters(LinkCounter):
    def __init__(self, config, mode, benchmark_data_path=None):
        self.benchmark_data_path = benchmark_data_path
        super().__init__(config, mode)
    name = 'wellington_counters'
    requirements = ['link_vehicle_counts']
    valid_options = ['car']
    options_enabled = True

    weight = 1

# class LondonBoundaryCordonCar(LinkCounter):

#     name = 'london_outer_cordon'
#     benchmark_data_path = get_benchmark_data(
#         os.path.join('london', 'london-GLA-UK-puma', 'puma_boundary_london_car_2017.json')
#     )

#     requirements = ['volume_counts']
#     valid_modes = ['car']
#     options_enabled = True

#     weight = 1


# class LondonBoundaryCordonBus(LinkCounter):

#     name = 'london_outer_cordon'
#     benchmark_data_path = get_benchmark_data(
#         os.path.join('london', 'london-GLA-UK-puma', 'puma_boundary_london_bus_2017.json')
#     )

#     requirements = ['volume_counts']
#     valid_modes = ['bus']
#     options_enabled = True

#     weight = 1


class LondonThamesScreenCar(LinkCounter):

    name = 'london_thames_screen'
    benchmark_data_path = get_benchmark_data(
        os.path.join('london', 'london-GLA-UK-puma', 'puma_thames_screen_car_2016.json')
    )

    requirements = ['link_vehicle_counts']
    valid_modes = ['car']
    options_enabled = True

    weight = 1


class LondonThamesScreenBus(LinkCounter):

    name = 'london_thames_screen'
    benchmark_data_path = get_benchmark_data(
        os.path.join('london', 'london-GLA-UK-puma', 'puma_thames_screen_bus_2016.json')
    )

    requirements = ['link_vehicle_counts']
    valid_modes = ['bus']
    options_enabled = True

    weight = 1

class SuffolkScreenlinesCounters(LinkCounter):

    name = 'suffolk_screenlines_counters'
    benchmark_data_path = get_benchmark_data(
        os.path.join('suffolk', 'screenlines', 'combined_car_benchmarks.json')
    )

    requirements = ['link_vehicle_counts']
    valid_modes = ['car']

    options_enabled = True

    weight = 1


class SuffolkDisaggregatedScreenlinesCounters(LinkCounter):

    name = 'suffolk_disaggregated_screenlines_counters'
    benchmark_data_path = get_benchmark_data(
        os.path.join('suffolk', 'screenlines', 'benchmarks.json')
    )

    requirements = ['link_vehicle_counts']
    valid_modes = ['car']

    options_enabled = True

    weight = 1

class SuffolkCarScreenlinesCounters(LinkCounter):

    name = 'suffolk_car_screenlines_counters'
    benchmark_data_path = get_benchmark_data(
        os.path.join('suffolk', 'screenlines', 'screenlines_car.json')
    )

    requirements = ['link_vehicle_counts']
    valid_modes = ['car']

    options_enabled = True

    weight = 1

# class SuffolkHGVScreenlinesCounters(LinkCounter):

#     name = 'suffolk_hgv_screenlines_counters'
#     benchmark_data_path = get_benchmark_data(
#         os.path.join('suffolk', 'screenlines', 'screenlines_hgv.json')
#     )

#     requirements = ['link_vehicle_counts']
#     valid_modes = ["hgv"]

#     options_enabled = True

#     weight = 1

# class LondonNorthScreen(LinkCounter):

#     name = 'london_northern_screen'
#     benchmark_data_path = get_benchmark_data(
#         os.path.join('london', 'london-GLA', 'northern_screen.json')
#     )

#     requirements = ['volume_counts']
#     valid_modes = ['car', 'bus']
#     options_enabled = True

#     weight = 1


# class LondonPeriphScreen(LinkCounter):

#     name = 'london_peripheral_screen'
#     benchmark_data_path = get_benchmark_data(
#         os.path.join('london', 'london-GLA', 'peripheral_screen.json')
#     )

#     requirements = ['volume_counts']
#     valid_modes = ['car', 'bus']
#     options_enabled = True

#     weight = 1


class TransitInteraction(BenchmarkTool):

    name = None
    benchmark_data_path = None
    requirements = ['stop_passenger_counts']

    def __str__(self):
        return f'{self.__class__}: {self.mode}: {self.name}: {self.benchmark_data_path}'

    def __init__(self, config, mode) -> None:
        """
        PT Interaction (boardings and alightings) benchmarker for json formatted {mode: {id: {dir: {
        nodes: [], counts: {}}}}}.
        :param config: Config object
        :param mode: str, mode
        """
        super().__init__(config, mode)

        self.mode = mode

        self.logger.info(
            f"Initiating {str(self)}"
            )

        with open(self.benchmark_data_path) as json_file:
            self.counts = json.load(json_file)

        missing_counters = 0
        total_counters = 0

        mode_counts = self.counts.get(self.mode)
        if self.mode is None:
            raise UserWarning(
                f"Mode: {self.mode} not found in {self.__str__}"
            )

        for counter_id, counter_location in mode_counts.items():

            if counter_id == "TOTAL":
                continue

            for direction, counter in counter_location.items():
                total_counters += 1

                stops = counter['stop_ids']
                if not stops:      
                    missing_counters += 1
                    self.logger.debug(
                        f"Benchmark data has no stop/s - suggests error with Bench (i.e. MATSIM network has not matched to BM)."
                        )

        # Check for number of missing BM stops. Note this is a fault with the BM (ie missing stops)
        missing = missing_counters / total_counters
        self.logger.debug(f"{missing*100}% of BMs are missing snapped stops.")
        if total_counters == missing_counters:
            raise UserWarning(
                f"No stops found for {self.__str__}"
            )
        if missing > 0.5:
            self.logger.error(
                f"{self.__str__} has more than 50% ({missing*100}%) BMs with no stops."
                )

    def build(self, resource: dict, write_path: Optional[str] = None) -> dict:
        """
        Builds paths for modal volume count outputs, loads and combines for scoring.
        :return: Dictionary of scores {'name': float}
        """

        logger.info(f'building {self.__str__()}')

        # extract benchmark mode count
        mode_counts = self.counts.get(self.mode)

        if not mode_counts:
            self.logger.warning(
                f"{self.mode} not available, returning score of one"
            )
            return {'counters': 1}

        # extract counters
        counter_ids = mode_counts.keys()
        if not len(counter_ids):
            self.logger.warning(
                f"no benchmarks found for {self.mode}, returning score of one"
            )
            return {'counters': 1}

        # Extract simulation results
        # Build paths and load appropriate volume counts from previous workstation
        model_results = {}
        for direction in ["boardings", "alightings"]:
            results_name = f"stop_passenger_counts_{self.mode}_{direction}.csv"
            results_path = os.path.join(self.config.output_path, results_name)
            results_df = pd.read_csv(results_path, index_col=0,dtype={0:str})
            results_df = results_df.groupby(results_df.index).sum()  # remove class dis-aggregation
            results_df = results_df[[str(h) for h in range(24)]]  # just keep hourly counts
            results_df.index = results_df.index.map(str)  # indices converted to strings
            results_df.index.name = 'stop_id'
            model_results[direction] = results_df

        # build benchmark results
        snaps = 0
        failed_snaps = 0
        bm_results = []
        bm_summary = []
        bm_scores = []

        for counter_id, counter_location in mode_counts.items():

            if counter_id == "TOTAL":
                continue

            for direction, counter in counter_location.items():

                stops = counter['stop_ids']
                bm_hours = list(counter['counts'])
                counts_array = np.array(list(counter['counts'].values()))

                sim_result = np.array([0.0 for _ in range(len(bm_hours))])

                # check if direction available
                if not direction in model_results:
                    raise UserWarning(
                        f"Direction: {direction} not available in model results"
                        )

                # check if count times are available
                if not set(bm_hours) <= set(model_results[direction].columns):
                    raise UserWarning(
                        f"Hours: {bm_hours} not available in "
                        f"results.columns: {model_results[direction].columns}")

                # combine mode stop counts
                  
                for stop_id in stops:
                    if str(stop_id) not in model_results[direction].index:
                        failed_snaps += 1
                        self.logger.warning(
                            f" Missing model stop: {stop_id}, zero filling count for benchmark: "
                            f"{counter_id}"
                        )
                    else:
                        snaps += 1
                        sim_result += np.array(model_results[direction].loc[str(stop_id), bm_hours])

                if not sum(sim_result):
                    found = False
                else:
                    found = True

                # calc score
                counter_diff = (sim_result - counts_array) ** 2

                if not sum(counter_diff):
                    counter_score = 0
                elif sum(counts_array):
                    counter_score = sum(counter_diff) / sum(counts_array)
                else:
                    counter_score = 1
                    self.logger.warning(
                        f"Zero size benchmark: {counter_id} stop: {stop_id}, returning 1"
                    )
                bm_scores.append(counter_score)

                # build result lines for df
                result_line = {
                    'mode': self.mode,
                    'found': found,
                    'counter_id': counter_id,
                    'direction': direction,
                    'stops': ','.join(stops),
                    'score': counter_score,

                }

                for i, time in enumerate(bm_hours):
                    result_line[f"sim_{str(time)}"] = sim_result[i]

                for i, time in enumerate(bm_hours):
                    result_line[f"bm_{str(time)}"] = counts_array[i]

                for i, time in enumerate(bm_hours):
                    result_line[f"diff_{str(time)}"] = sim_result[i] - counts_array[i]

                bm_results.append(result_line)

                # build summary for df
                result_line = {
                    'source': 'simulation',
                    'mode': self.mode,
                    'counter_id': counter_id,
                    'direction': direction,
                    'score': counter_score,

                }

                for i, time in enumerate(bm_hours):
                    result_line[time] = sim_result[i]

                bm_summary.append(result_line)

                result_line = {
                    'source': 'benchmark',
                    'mode': self.mode,
                    'counter_id': counter_id,
                    'direction': direction,
                    'score': counter_score,

                }

                for i, time in enumerate(bm_hours):
                    result_line[time] = counts_array[i]

                bm_summary.append(result_line)

                result_line = {
                    'source': 'difference',
                    'mode': self.mode,
                    'counter_id': counter_id,
                    'direction': direction,
                    'score': counter_score,

                }

                for i, time in enumerate(bm_hours):
                    result_line[time] = sim_result[i] - counts_array[i]

                bm_summary.append(result_line)

        if failed_snaps:
            report = 100 * failed_snaps / (snaps + failed_snaps)
            self.logger.warning(f" {report}% of stop_ids not found for bm: {self.name}")

        # build results df
        bm_results_df = pd.DataFrame(bm_results)
        bm_results_summary = pd.DataFrame(bm_summary).groupby('source').sum()

        # write results
        csv_name = f'{self.name}_{self.mode}.csv'
        csv_path = os.path.join('benchmarks', csv_name)
        self.write_csv(bm_results_df, csv_path, write_path=write_path)

        # write results
        csv_name = f'{self.name}_{self.mode}_summary.csv'
        csv_path = os.path.join('benchmarks', csv_name)
        self.write_csv(bm_results_summary, csv_path, write_path=write_path)

        bm_results_summary_df = merge_summary_stats(bm_results_summary)

        bm_results_summary_plot = comparative_plots(bm_results_summary_df)

        plot_name = f'{self.name}_{self.mode}_summary.png'

        bm_results_summary_plot.save(os.path.join(self.config.output_path,"benchmarks", plot_name), verbose=False)

        return {'counters': sum(bm_scores) / len(bm_scores)}


class TestPTInteraction(TransitInteraction):

    name = 'test_pt_interaction_counter'
    benchmark_data_path = get_benchmark_data(
        os.path.join('test_town', 'pt_interactions', 'test_interaction_counter.json')
    )

    requirements = ['stop_passenger_counts']
    valid_modes = ['bus']
    options_enabled = True

    weight = 1


class LondonRODS(TransitInteraction):

    name = 'london_rods'
    benchmark_data_path = get_benchmark_data(
        os.path.join('london', 'london-GLA-UK-puma', 'puma_board_alight_subway_2017.json')
    )

    requirements = ['stop_passenger_counts']
    valid_modes = ['subway']
    options_enabled = True

    weight = 1

class WellingtonPTInteration(TransitInteraction):

    def __init__(self, config, mode, benchmark_data_path=None):
        self.benchmark_data_path = benchmark_data_path
        super().__init__(config, mode)

    name = 'wellington_stop_passenger_counts'

    requirements = ['stop_passenger_counts']
    valid_modes = ['bus','pt','train']
    options_enabled = True

    weight = 1
    
class AucklandPTInteraction(TransitInteraction):

    def __init__(self, config, mode, benchmark_data_path=None):
        self.benchmark_data_path = benchmark_data_path
        super().__init__(config, mode)

    name = 'auckland_stop_passenger_counts'

    requirements = ['stop_passenger_counts']
    valid_modes = ['bus','pt','rail', 'ferry']
    options_enabled = True

    weight = 1

class PassengerStopToStop(BenchmarkTool):

    name = None
    benchmark_data_path = None
    requirements = ['stop_to_stop_passenger_counts']

    def __str__(self):
        return f'{self.__class__}: {self.mode}: {self.name}: {self.benchmark_data_path}'

    def __init__(self, config, mode) -> None:
        """
        PT Volume count (between stops) benchmarker for json formatted
        {mode: {o: {d: {
        o_stop_ids: [],
        d_stop_ids: [],
        counts: {},
        line: str
        }}}}.
        :param config: Config object
        :param mode: str, mode
        """
        super().__init__(config, mode)

        self.mode = mode

        self.logger.info(
            f"Initiating {self.__str__()}"
            )

        with open(self.benchmark_data_path) as json_file:
            self.counts = json.load(json_file)

        missing_counters = 0
        total_counters = 0

        mode_counts = self.counts.get(self.mode)
        if self.mode is None:
            raise UserWarning(
                f"Mode: {self.mode} not found in {self.__str__}"
            )

        for od, data in mode_counts.items():
            for _, count_data in data.items():
                total_counters += 1

                o_stops = count_data['o_stop_ids']
                d_stops = count_data['d_stop_ids']
                if not o_stops or not d_stops:
                    missing_counters += 1
                    self.logger.debug(
                        f"Benchmark {od} data has no stop/s - suggests error with Bench (i.e. MATSIM network has not matched to BM)."
                        )

        # Check for number of missing BM stops. Note this is a fault with the BM (ie missing stops)
        missing = missing_counters / total_counters
        self.logger.debug(f"{missing*100}% of BMs are missing snapped stops.")
        if total_counters == missing_counters:
            raise UserWarning(
                f"No stops found for {self.__str__}"
            )
        if missing > 0.5:
            self.logger.error(
                f"{self.__str__} has more than 50% ({missing*100}%) BMs with no stops."
                )

    def build(self, resource: dict, write_path: Optional[str] = None) -> dict:
        """
        Builds paths for modal volume count outputs, loads and combines for scoring.
        :return: Dictionary of scores {'name': float}
        """

        logger.info(f'building {self.__str__()}')

        # extract benchmark mode count
        mode_counts = self.counts.get(self.mode)

        if not mode_counts:
            self.logger.warning(
                f"{self.mode} not available, returning distance of one"
            )
            return {'counters': 1}

        # extract counters
        ods = mode_counts.keys()
        if not len(ods):
            self.logger.warning(
                f"no benchmarks found for {self.mode}, returning distance of one"
            )
            return {'counters': 1}

        # Extract simulation results
        # Build paths and load appropriate volume counts from previous workstation
        results_name = f"stop_to_stop_passenger_counts_{self.mode}.csv"
        results_path = os.path.join(self.config.output_path, results_name)
        results_df = pd.read_csv(results_path, index_col=False,dtype = {0:str})
        results_df.origin = results_df.origin.map(str)  # indices converted to strings
        results_df.destination = results_df.destination.map(str)  # indices converted to strings
        results_df = results_df.set_index(["origin", "destination"])
        # results_df = results_df[[str(h) for h in range(24)]]  # just keep hourly counts
        # results_df.index = results_df.index.map(str)  # indices converted to strings
        # results_df.index.name = 'stop_id'

        # build benchmark results
        snaps = 0
        failed_snaps = 0
        bm_results = []
        bm_summary = []
        bm_scores = []

        for od, data in mode_counts.items():
            if od == "TOTAL":
                continue
            for _, count_data in data.items():
                o_stops = count_data['o_stop_ids']
                d_stops = count_data['d_stop_ids']
                bm_hours = list(count_data['counts'])
                counts_array = np.array(list(count_data['counts'].values()))
                line = count_data['line']

                sim_result = np.array([0.0 for _ in range(len(bm_hours))])

                # check if count times are available
                if not set(bm_hours) <= set(results_df.columns):
                    raise UserWarning(
                        f"Hours: {bm_hours} not available in "
                        f"results.columns: {results_df.columns}")

                # combine mode stop counts
                for o_id in o_stops:
                    for d_id in d_stops:
                        if not results_df.index.isin([(o_id, d_id)]).any():
                            failed_snaps += 1
                            self.logger.warning(
                                f" Missing link: {o_id}->{d_id}, "
                                "zero filling count for benchmark: "
                                f"{od}"
                            )
                        else:
                            snaps += 1
                            sim_result = sim_result + np.array(
                                results_df.loc[(o_id, d_id), bm_hours]
                            )

                if not sum(sim_result):
                    found = False
                else:
                    found = True

                # calc score
                counter_diff = np.absolute(sim_result - counts_array)

                if not sum(counter_diff):
                    counter_score = 0
                elif sum(counts_array):
                    counter_score = sum(counter_diff) / sum(counts_array)
                else:
                    counter_score = 1
                    self.logger.warning(
                        f"Zero size benchmark: {counter_id} stop: {stop_id}, returning 1"
                    )
                bm_scores.append(counter_score)

                # build result lines for df
                result_line = {
                    'mode': self.mode,
                    'found': found,
                    'counter_id': od,
                    'line': line,
                    'o': ','.join(o_stops),
                    'd': ','.join(d_stops),
                    'score': counter_score,
                }

                for i, time in enumerate(bm_hours):
                    result_line[f"sim_{str(time)}"] = sim_result[i]

                for i, time in enumerate(bm_hours):
                    result_line[f"bm_{str(time)}"] = counts_array[i]

                for i, time in enumerate(bm_hours):
                    result_line[f"diff_{str(time)}"] = sim_result[i] - counts_array[i]

                bm_results.append(result_line)

                # build summary for df
                result_line = {
                    'source': 'simulation',
                    'mode': self.mode,
                    'counter_id': od,
                    'line': line,
                    'o': ','.join(o_stops),
                    'd': ','.join(d_stops),
                    'score': counter_score,
                }

                for i, time in enumerate(bm_hours):
                    result_line[time] = sim_result[i]

                bm_summary.append(result_line)

                result_line = {
                    'source': 'benchmark',
                    'mode': self.mode,
                    'counter_id': od,
                    'line': line,
                    'o': ','.join(o_stops),
                    'd': ','.join(d_stops),
                    'score': counter_score,
                }

                for i, time in enumerate(bm_hours):
                    result_line[time] = counts_array[i]

                bm_summary.append(result_line)

                result_line = {
                    'source': 'difference',
                    'mode': self.mode,
                    'counter_id': od,
                    'line': line,
                    'o': ','.join(o_stops),
                    'd': ','.join(d_stops),
                    'score': counter_score,
                }

                for i, time in enumerate(bm_hours):
                    result_line[time] = sim_result[i] - counts_array[i]

                bm_summary.append(result_line)

        if failed_snaps:
            report = 100 * failed_snaps / (snaps + failed_snaps)
            self.logger.warning(f" {report}% of stop_ids not found for bm: {self.name}")

        # build results df
        bm_results_df = pd.DataFrame(bm_results)
        bm_results_summary = pd.DataFrame(bm_summary).groupby('source').sum()

        # write results
        csv_name = f'{self.name}_{self.mode}.csv'
        csv_path = os.path.join('benchmarks', csv_name)
        self.write_csv(bm_results_df, csv_path, write_path=write_path)

        # write results
        csv_name = f'{self.name}_{self.mode}_summary.csv'
        csv_path = os.path.join('benchmarks', csv_name)
        self.write_csv(bm_results_summary, csv_path, write_path=write_path)

        bm_results_summary_df = merge_summary_stats(bm_results_summary)

        bm_results_summary_plot = comparative_plots(bm_results_summary_df)

        plot_name = f'{self.name}_{self.mode}_summary.png'

        bm_results_summary_plot.save(os.path.join(self.config.output_path,"benchmarks", plot_name), verbose=False)

        return {'counters': sum(bm_scores) / len(bm_scores)}


class TestPTVolume(PassengerStopToStop):

    name = 'test_pt_interaction_counter'
    benchmark_data_path = get_benchmark_data(
        os.path.join('test_town', 'pt_stop_to_stop_volumes', 'test_pt_volumes_bus.json')
    )

    requirements = ['stop_to_stop_passenger_counts']
    valid_modes = ['bus']
    options_enabled = True

    weight = 1


class LondonRODSVolume(PassengerStopToStop):

    name = 'london_rods_volume'
    benchmark_data_path = get_benchmark_data(
        os.path.join('london', 'london-GLA-UK-puma', 'puma_volumes_subway_2017.json')
    )

    requirements = ['stop_to_stop_passenger_counts']
    valid_modes = ['subway']
    options_enabled = True

    weight = 1


# ========================== Old style BMs below ==========================


class PointsCounter(BenchmarkTool):

    name = None
    benchmark_data_path = None
    requirements = ['volume_counts']

    def __init__(self, config, mode) -> None:
        """
        Points Counter parent object used for highways traffic counter networks (ie 'coils' or
        'loops').
        :param config: Config object
        :param mode: str, mode
        """
        super().__init__(config, mode)

        self.mode = mode

        with open(self.benchmark_data_path) as json_file:
            self.link_counts = json.load(json_file)

        if self.mode not in self.link_counts.keys():
            self.logger.warning(
                f"{self.mode} not available in benchmark data: {self.benchmark_data_path}"
            )

    def build(self, resource: dict, write_path: Optional[str] = None) -> dict:
        """
        Builds paths for modal volume count outputs, loads and combines for scoring.
        :return: Dictionary of scores {'name': float}
        """

        logger.info(f'building {self.__str__()}')

        # extract benchmark mode count
        mode_benchmark = self.link_counts.get(self.mode)

        if not mode_benchmark:
            self.logger.warning(
                f"{self.mode} not available, returning score of one"
            )
            return {'counters': 1}

        # extract counters
        counter_ids = mode_benchmark.keys()
        if not len(counter_ids):
            self.logger.warning(
                f"no benchmarks found for {self.mode}, returning score of one"
            )
            return {'counters': 1}

        # Extract simulation results
        # Build paths and load appropriate volume counts from previous workstation
        results_name = "link_vehicle_counts_{}.csv".format(self.mode)
        results_path = os.path.join(self.config.output_path, results_name)
        results_df = pd.read_csv(results_path, index_col=0,dtype={0:str})

        results_df = results_df.groupby(results_df.index).sum()  # remove class dis-aggregation

        results_df = results_df[[str(h) for h in range(24)]]  # just keep counts

        results_df.index.name = 'link_id'

        # build benchmark results
        bm_results = []
        bm_scores = []

        for counter_id, links in mode_benchmark.items():

            for link_id, counter in links.items():

                direction = counter['dir']
                bm_counts = np.array(counter['counts'])

                if link_id not in results_df.index:
                    self.logger.warning(
                        f"Zero filling sim results for benchmark: {counter_id} link: {link_id}"
                    )
                    sim_result = np.array([0 for _ in range(24)])
                else:
                    sim_result = np.array(results_df.loc[link_id])

                # calc score
                link_diff = np.absolute(sim_result - bm_counts)
                if sum(bm_counts):
                    link_score = sum(link_diff) / sum(bm_counts)
                else:
                    link_score = 1
                    self.logger.warning(
                        f"Zero size benchmark: {counter_id} link: {link_id}, returning 1"
                    )
                bm_scores.append(link_score)

                # build result lines for df
                sim_result_line = {
                    'source': 'simulation',
                    'counter_id': counter_id,
                    'direction': direction,
                    'link_id': link_id,
                    'score': link_score,
                    'mode': self.mode,
                }
                for h in range(24):
                    sim_result_line[h] = sim_result[h]

                bm_result_line = {
                    'source': 'benchmark',
                    'counter_id': counter_id,
                    'direction': direction,
                    'link_id': link_id,
                    'score': link_score,
                    'mode': self.mode,
                }
                for h in range(24):
                    bm_result_line[h] = bm_counts[h]

                bm_results.extend([sim_result_line, bm_result_line])

        # build results df
        bm_results_df = pd.DataFrame(bm_results)
        bm_results_summary = bm_results_df.groupby('source').sum()

        # write results
        csv_name = '{}_{}_bm.csv'.format(self.config.name, self.name)
        csv_path = os.path.join('benchmarks', csv_name)
        self.write_csv(bm_results_df, csv_path, write_path=write_path)

        # write results
        csv_name = '{}_{}_bm_summary.csv'.format(self.config.name, self.name)
        csv_path = os.path.join('benchmarks', csv_name)
        self.write_csv(bm_results_summary, csv_path, write_path=write_path)

        bm_results_summary_df = merge_summary_stats(bm_results_summary)

        bm_results_summary_plot = comparative_plots(bm_results_summary_df)

        plot_name = f'{self.name}_{self.mode}_summary.png'

        bm_results_summary_plot.save(os.path.join(self.config.output_path,"benchmarks", plot_name), verbose=False)

        return {'counters': sum(bm_scores) / len(bm_scores)}


class Cordon(BenchmarkTool):

    cordon_counter = None
    benchmark_path = None
    cordon_path = None

    directions = {'in': 1, 'out': 2}
    year = 2016
    hours = None
    modes = None

    def __init__(self, config, mode) -> None:
        """
        Cordon parent object used for cordon benchmarks. Initiated with CordonCount
        objects as required.
        :param config: Config object
        :param mode: str, mode
        """
        super().__init__(config, mode)

        self.cordon_counts = []

        self.mode = mode

        counts_df = pd.read_csv(self.benchmark_path)
        links_df = pd.read_csv(self.cordon_path, index_col=0)

        if not self.hours:
            self.hours = range(self.config.time_periods)

        for direction_name, dir_code in self.directions.items():
            self.cordon_counts.append(self.cordon_counter(
                self,
                direction_name,
                dir_code,
                counts_df,
                links_df
            ))

    def build(self, resource: dict, write_path: Optional[str] = None) -> dict:
        """
        Builds paths for modal volume count outputs, loads and combines for scoring.
        Collects scoring from CordonCount objects.
        :return: Dictionary of scores {'in': float, 'out': float}
        """

        logger.info(f'building {self.__str__()}')

        # Build paths and load appropriate volume counts
        results_name = "link_vehicle_counts_{}.csv".format(self.mode)
        results_path = os.path.join(self.config.output_path, results_name)
        results_df = pd.read_csv(results_path, index_col=0)
        results_df.index.name = 'link_id'

        # get scores and write outputs
        scores = {}
        for cordon_count in self.cordon_counts:
            scores[cordon_count.direction] = cordon_count.output_and_score(
                results_df, write_path=write_path
            )
        return scores


class CordonDirectionCount(BenchmarkTool):

    def __init__(self, parent, direction_name, dir_code, counts_df,
                 links_df):
        """
        Cordon count parent object for counts in or out of a cordon. Includes
        methods for calculating hourly or aggregated period counts.
        :param direction_name: String
        :param dir_code: Int
        :param counts_df: DataFrame of all benchmark counts for cordon
        :param links_df: DataFrame of cordon-count to links
        """
        super().__init__(config=None, mode=None)

        self.cordon_name = parent.name
        self.config = parent.config
        self.year = parent.year
        self.hours = parent.hours
        self.mode = parent.mode

        self.direction = direction_name
        self.dir_code = dir_code
        self.counts_df = counts_df

        # Get cordon links
        self.link_ids = self.get_links(links_df, dir_code)

    @staticmethod
    def get_links(links_df, direction_code):
        """
        Filter given DataFrame for direction and return list of unique link ids.
        :param links_df: DataFrame
        :param direction_code: Int
        :return: List
        """
        df = links_df.loc[links_df.dir == direction_code, :]
        return list(set(df.link))

    def __str__(self):
        return 'f{cls}'

    def get_counts(self, counts_df):
        """
        Builds array of total counts by hour.
        :param counts_df: DataFrame
        :return:
        """
        counts_array = np.zeros(len(self.hours))

        df = counts_df.loc[counts_df.Year == self.year, :]
        assert(len(df)),\
            f'No {self.cordon_name} benchmark counts left from after filtering by {self.year}'

        df = df.loc[df.Hour.isin(self.hours), :]
        assert(len(df)),\
            f'No {self.cordon_name} BM counts left from after filtering by hours:{self.hours}'

        df = df.loc[counts_df.Direction == self.dir_code, :]
        site_indexes = list(set(df.Site))

        for site_index in site_indexes:
            site_df = df.loc[df.Site == site_index, :]
            hour_counts = np.array(site_df.sort_values('Hour').loc[:, self.mode])
            assert len(hour_counts) == len(self.hours),\
                f'Not extracted the right amount of hours {self.hours}'

            counts_array += hour_counts

        return counts_array

    def counts_to_df(self, array, source='benchmark'):
        """
        Build dataframe from array of hourly counts.
        :param array: np.array
        :param source: String
        :return: DataFrame
        """
        col_names = [str(i) for i in self.hours]
        df = pd.DataFrame(array, index=col_names).T
        df.loc[:, 'source'] = source
        return df

    def get_count(self, counts_df):
        """
        Builds total count for period.
        :param counts_df: DataFrame
        :return:
        """
        count = 0

        df = counts_df.loc[counts_df.Year == self.year, :]
        assert(len(df)),\
            f'No {self.cordon_name} benchmark counts left from after filtering by {self.year}'

        df = df.loc[df.Direction == self.dir_code, :]
        site_indexes = list(set(df.Site))

        for site_index in site_indexes:
            site_df = df.loc[df.Site == site_index, :]

            site_count = site_df.loc[:, self.mode].values.sum()

            count += site_count

        return count

    @staticmethod
    def count_to_df(count, source='benchmark'):
        """
        Build count dataframe from int.
        :param count: Int
        :param source: String
        :return: DataFrame
        """
        col_names = ['counts']
        df = pd.DataFrame([count], index=col_names).T
        df.loc[:, 'source'] = source
        return df


class HourlyCordonDirectionCount(CordonDirectionCount):

    def output_and_score(self, result_df, write_path=None):
        """
        Cordon count for hourly data. Joins all results from different volume counts
        (modal) and extract counts for cordon. Scoring is calculated by summing the
        absolute difference between hourly total counts and model results,
        then normalising by the total of all counts.
        :param result_df: DataFrame object of model results
        :param write_path: str object, optional
        :return: Float
        """
        # collect all results
        assert len(result_df), f"zero length results df at {self.cordon_name}."

        for link_id in self.link_ids:
            if link_id not in result_df.index:
                self.logger.warning("Zero filling results for benchmark")
                result_df.loc[link_id] = 0

        model_results = result_df.loc[result_df.index.isin(self.link_ids), :].copy()
        model_results.loc[:, 'mode'] = self.mode

        # write cordon model results
        csv_name = '{}_{}_model_results.csv'.format(self.cordon_name, self.direction)
        csv_path = os.path.join('benchmarks', csv_name)
        self.write_csv(model_results, csv_path, write_path=write_path)

        # aggregate for each class
        classes_df = model_results.groupby('class').sum()

        # filter model results for hours
        select_cols = [str(i) for i in self.hours]
        classes_df = classes_df.loc[:, select_cols]

        # Build model results array for scoring
        results_array = np.array(classes_df.sum())

        # Label and write csv with counts by subpopulation
        classes_df.loc[:, 'source'] = 'model'
        csv_name = '{}_{}_classes.csv'.format(self.cordon_name, self.direction)
        csv_path = os.path.join('benchmarks', csv_name)
        self.write_csv(classes_df, csv_path, write_path=write_path)

        # Get cordon counts for mode
        counts_array = self.get_counts(self.counts_df)
        count_df = self.counts_to_df(counts_array, )

        # Label and write benchmark csv
        benchmark_df = pd.concat([count_df, classes_df]).groupby('source').sum()

        csv_name = '{}_{}_benchmark.csv'.format(self.cordon_name, self.direction)
        csv_path = os.path.join('benchmarks', csv_name)
        self.write_csv(benchmark_df, csv_path, write_path=write_path)

        # Calc score
        return sum(np.absolute(results_array - counts_array)) / counts_array.sum()


class PeriodCordonDirectionCount(CordonDirectionCount):

    def output_and_score(self, result_df, write_path=None):
        """
        Cordon count for single period data. Joins all results from different volume counts
        (modal) and extract counts for cordon. Scoring is calculated by summing the
        absolute difference between count and model results, then normalising by the
        total of all counts.
        :param result_df: DataFrame object of model results
        :param write_path: Optional output path overwrite
        :return: Float
        """

        # collect all results
        assert len(result_df), f"zero length results df at {self.cordon_name}."

        for link_id in self.link_ids:
            if link_id not in result_df.index:
                self.logger.warning("Zero filling results for benchmark")
                result_df.loc[link_id] = 0

        model_results = result_df.loc[result_df.index.isin(self.link_ids), :].copy()
        model_results.loc[:, 'mode'] = self.mode

        # write cordon model results
        csv_name = '{}_{}_model_results.csv'.format(self.cordon_name, self.direction)
        csv_path = os.path.join('benchmarks', csv_name)
        self.write_csv(model_results, csv_path, write_path=write_path)

        # aggregate for each class
        classes_df = model_results.groupby('class').sum()

        # filter model results for hours
        select_cols = [str(i) for i in self.hours]
        classes_df = classes_df.loc[:, select_cols]

        # Build total result for scoring
        result = classes_df.values.sum()
        result_df = self.count_to_df(result, 'model')

        # Label and write csv with counts by subpopulation
        classes_df.loc[:, 'source'] = 'model'
        csv_name = '{}_{}_classes.csv'.format(self.cordon_name, self.direction)
        csv_path = os.path.join('benchmarks', csv_name)
        self.write_csv(classes_df, csv_path, write_path=write_path)

        # Get cordon count for mode
        count = self.get_count(self.counts_df)
        count_df = self.count_to_df(count, 'benchmark')

        # Label and write benchmark csv
        benchmark_df = pd.concat([count_df, result_df]).groupby('source').sum()
        csv_name = '{}_{}_benchmark.csv'.format(self.cordon_name, self.direction)
        csv_path = os.path.join('benchmarks', csv_name)
        self.write_csv(benchmark_df, csv_path, write_path=write_path)

        # Calc score
        return np.absolute(result - count) / count


class ModeStats(BenchmarkTool):

    benchmark_path = None

    def __init__(self, config, mode):
        """
        ModeStat parent object for benchmarking with mode share data.
        :param config: Config object
        :param mode: str, mode
        """
        super().__init__(config, mode)

        self.benchmark_df = pd.read_csv(self.benchmark_path,
                                        header=None,
                                        names=['mode', 'benchmark'])
        self.benchmark_df.set_index('mode', inplace=True)

    def build(self, resource: dict, write_path: Optional[str] = None) -> dict:
        """
        Builds paths for mode share outputs, loads and combines with model for scoring.
        :return: Dictionary of scores
        """
        # Build paths and load appropriate volume counts
        results_name = "mode_shares_all.csv"
        results_path = os.path.join(self.config.output_path, results_name)
        results_df = pd.read_csv(results_path,
                                 header=None,
                                 names=['mode', 'model'])
        results_df.set_index('mode', inplace=True)

        # join results
        summary_df = self.benchmark_df.join(results_df, how='inner')
        summary_df.loc[:, 'diff'] = summary_df.model - summary_df.benchmark

        # write results
        csv_name = '{}_modeshare_results.csv'.format(self.config.name)
        csv_path = os.path.join('benchmarks', csv_name)
        self.write_csv(summary_df, csv_path, write_path=write_path)

        #plot
        summary_df_plot = pd.melt(summary_df.reset_index(), id_vars=['mode'], value_vars = ['benchmark','model'], var_name = 'type', value_name='modeshare')
        bm_results_summary_plot = comparative_column_plots(summary_df_plot)
        plot_name = '{}_modeshare_results.png'.format(self.config.name)
        bm_results_summary_plot.save(os.path.join(self.config.output_path,"benchmarks", plot_name), verbose=False)


        # get scores and write outputs
        score = sum(((np.absolute(np.array(summary_df.benchmark) - np.array(summary_df.model))) * 100) ** 2)

        return {'counters': score}

class LondonModeShare(ModeStats):

    requirements = ['mode_shares']
    valid_modes = ['all']
    options_enabled = True

    weight = 2
    benchmark_path = get_benchmark_data(
        os.path.join('london', 'travel-in-london-11', 'modestats.csv')
    )

class NZModeShare(ModeStats):
    
    requirements = ['mode_shares']
    def __init__(self, config, mode, benchmark_data_path):
        self.benchmark_path = benchmark_data_path
        super().__init__(config, mode)
    valid_modes = ['all']
    options_enabled = True

    weight = 2

class ROIModeShare(ModeStats):

    requirements = ['mode_shares']
    valid_modes = ['all']
    options_enabled = True

    weight = 2
    benchmark_path = get_benchmark_data(
        os.path.join('ireland', 'nhts_survey', 'whole_pop_modeshare.csv')
    )

<<<<<<< HEAD
=======
class SuffolkModeShare(ModeStats):

    requirements = ['mode_shares']
    valid_modes = ['all']
    options_enabled = True

    weight = 2
    benchmark_path = get_benchmark_data(
        os.path.join('suffolk', 'mode_share_validation', 'combined_pop_mode_share_20210601_10pct.csv')
    )
>>>>>>> ab97b6f6
# Highway Counters

class TestHighwayCounters(PointsCounter):

    name = 'test_highways'
    benchmark_data_path = get_benchmark_data(
        os.path.join('test_town', 'highways', 'test_hw_bm.json')
    )

    requirements = ['link_vehicle_counts']
    valid_modes = ['car', 'bus']
    options_enabled = True

    weight = 1

class SqueezeTownHighwayCounters(PointsCounter):

    name = 'squeeze_town_highways'
    benchmark_data_path = get_benchmark_data(
        os.path.join('squeeze_town', 'highways', 'squeeze_town_highways_bm.json')
    )

    requirements = ['link_vehicle_counts']
    valid_modes = ['car', 'bus']
    options_enabled = True

    weight = 1


# Multimodal Test Scenario

class MultimodalTownModeShare(ModeStats):

    requirements = ['mode_shares']
    valid_modes = ['all']
    options_enabled = True

    weight = 1
    benchmark_path = get_benchmark_data(
        os.path.join('multimodal_town', 'modestats.csv')
    )


class MultimodalTownCarCounters(PointsCounter):

    name = 'car_count'
    benchmark_data_path = get_benchmark_data(
        os.path.join('multimodal_town', 'highways_car_count_bm.json')
    )

    requirements = ['link_vehicle_counts']
    valid_modes = ['car', 'bus']
    options_enabled = True

    weight = 1


# Cordons

# class LondonInnerCordonCar(Cordon):

#     requirements = ['volume_counts']
#     valid_modes = ['car']
#     options_enabled = True

#     weight = 1
#     cordon_counter = HourlyCordonDirectionCount
#     benchmark_path = get_benchmark_data(
#         os.path.join('london', 'inner_cordon', 'InnerCordon2016.csv')
#     )
#     cordon_path = get_benchmark_data(
#         os.path.join('london', 'inner_cordon', 'cordon_links.csv')
#     )

#     directions = {'in': 1, 'out': 2}
#     year = 2016
#     hours = None
#     modes = ['car']


class DublinCanalCordonCar(Cordon):

    requirements = ['link_vehicle_counts']
    valid_modes = ['car']
    options_enabled = True

    weight = 1
    cordon_counter = PeriodCordonDirectionCount
    benchmark_path = get_benchmark_data(
        os.path.join('ireland', 'dublin_cordon', '2016_counts.csv')
    )
    cordon_path = get_benchmark_data(
        os.path.join('ireland', 'dublin_cordon', 'dublin_cordon.csv')
    )

    directions = {'in': 1}
    year = 2016
    hours = [7, 8, 9]
    modes = ['car']


class IrelandCommuterStats(ModeStats):

    requirements = ['mode_shares']
    valid_modes = ['all']
    options_enabled = True

    weight = 1
    benchmark_path = get_benchmark_data(
        os.path.join('ireland', 'census_modestats', '2016_census_modestats.csv')
    )



class TestTownHourlyCordon(Cordon):

    requirements = ['link_vehicle_counts']
    valid_modes = ['car']
    options_enabled = True

    weight = 1
    cordon_counter = HourlyCordonDirectionCount
    benchmark_path = get_benchmark_data(
        os.path.join('test_town', 'test_town_cordon', '2016_counts.csv')
    )
    cordon_path = get_benchmark_data(
        os.path.join('test_town', 'test_town_cordon', 'test_town_cordon.csv')
    )

    directions = {'in': 1, 'out': 2}
    year = 2016
    hours = None
    modes = ['car', 'bus']


class TestTownPeakIn(Cordon):

    requirements = ['link_vehicle_counts']
    valid_modes = ['car']
    options_enabled = True

    weight = 1
    cordon_counter = PeriodCordonDirectionCount
    benchmark_path = get_benchmark_data(
        os.path.join('test_town', 'test_town_peak_cordon', '2016_peak_in_counts.csv')
    )
    cordon_path = get_benchmark_data(
        os.path.join('test_town', 'test_town_peak_cordon', 'test_town_cordon.csv')
    )

    directions = {'in': 1}
    year = 2016
    hours = [7, 8, 9]
    modes = ['car', 'bus']


class TestTownCommuterStats(ModeStats):

    requirements = ['mode_shares']
    valid_modes = ['all']
    options_enabled = True

    weight = 1
    benchmark_path = get_benchmark_data(
        os.path.join('test_town', 'census_modestats', 'test_town_modestats.csv')
    )


class BenchmarkWorkStation(WorkStation):
    """
    WorkStation class for building benchmarks.
    """

    tools = {
        # tests
        "test_link_cordon": TestCordon,
        "test_pt_interaction_counter": TestPTInteraction,
        "test_pt_volumes": TestPTVolume,
        "test_town_modeshare": TestTownCommuterStats,
        "test_euclidean_distance_comparison": TestEuclideanDistanceComparison,
        "test_duration_comparison": TestDurationComparison,
        "duration_comparison": DurationComparison,

        # latest
        "suffolk_screenlines":SuffolkScreenlinesCounters,
        "suffolk_disaggregated_screenlines":SuffolkDisaggregatedScreenlinesCounters,
        "suffolk_car_screenlines":SuffolkCarScreenlinesCounters,
        # "suffolk_HGV_screenlines":SuffolkHGVScreenlinesCounters,
        "ireland_highways": IrelandHighwayCounters,
        "ireland_highways_NI": NIHighwayCounters,
        "ireland_DCC": IrelandHighwayCounters_DCC,
        # "london_boundary_cordon_car": LondonBoundaryCordonCar,
        # "london_boundary_cordon_bus": LondonBoundaryCordonBus,
        "london_central_cordon_car": LondonCentralCordonCar,
        "london_central_cordon_bus": LondonCentralCordonBus,
        "london_inner_cordon_car": LondonInnerCordonCar,
        "london_inner_cordon_bus": LondonInnerCordonBus,
        "london_thames_screen_car": LondonThamesScreenCar,
        "london_thames_screen_bus": LondonThamesScreenBus,
        # "london_northern_screen": LondonNorthScreen,
        # "london_peripheral_screen": LondonPeriphScreen,
        "london_board_alight_subway": LondonRODS,
        "london_volume_subway": LondonRODSVolume,
        "london_modeshares": LondonModeShare,
        "ROI_modeshares": ROIModeShare,
<<<<<<< HEAD
        "new_zealand_counters" : NewZealandCounters,
        "auckland_counters":AucklandCounters,
        "wellington_counters":WellingtonCounters,
        "nz_modeshares": NZModeShare,
        "auckland_counters":AucklandCounters,
        "wellington_counters":WellingtonCounters,
        "wellington_stop_passenger_counts": WellingtonPTInteration,
        "auckland_stop_passenger_counts":AucklandPTInteraction,
        
=======
        "suffolk_modeshares": SuffolkModeShare,
>>>>>>> ab97b6f6

        # old style:
        "test_town_highways": TestHighwayCounters,
        "squeeze_town_highways": SqueezeTownHighwayCounters,
        "multimodal_town_modeshare": MultimodalTownModeShare,
        "multimodal_town_cars_counts": MultimodalTownCarCounters,
        "dublin_canal_cordon_car": DublinCanalCordonCar,
        "ireland_commuter_modeshare": IrelandCommuterStats,
        "test_town_cordon": TestTownHourlyCordon,
        "test_town_peak_cordon": TestTownPeakIn,
    }

    BENCHMARK_WEIGHTS = {
        "test_link_cordon": 1,
        "test_pt_interaction_counter": 1,
        "test_pt_volumes": 1,
        "test_town_modeshare": 1,
        "csv_comparison": 1,
        
        "suffolk_screenlines": 1,
        "suffolk_disaggregated_screenlines": 1,
        "suffolk_car_screenlines":1,
        # "suffolk_HGV_screenlines":1,
        "ireland_highways": 1,
        "london_boundary_cordon_car": 1,
        "london_boundary_cordon_bus": 1,
        "london_central_cordon_car": 1,
        "london_central_cordon_bus": 1,
        "london_inner_cordon_car": 1,
        "london_inner_cordon_bus": 1,
        "london_thames_screen_car": 1,
        "london_thames_screen_bus": 1,
        "london_board_alight_subway": 1,
        "london_volume_subway": 1,
        "london_modeshares": 1,
        "nz_modeshares":1,
        "auckland_counters":1,
        "wellington_counters":1,
        "wellington_stop_passenger_counts":1,

        "test_town_highways": 1,
        "squeeze_town_highways": 1,
        "multimodal_town_modeshare": 1,
        "multimodal_town_cars_counts": 1,
        "dublin_canal_cordon_car": 1,
        "ireland_commuter_modeshare": 1,
        "test_town_cordon": 1,
        "test_town_peak_cordon": 1,
    }

    benchmarks = {}
    scores_df = None
    meta_score = 0

    def __init__(self, config):
        super().__init__(config)
        self.logger = logging.getLogger(__name__)

        # Create output folder if it does not exist
        benchmark_dir = os.path.join(self.config.output_path, 'benchmarks')
        if not os.path.exists(benchmark_dir):
            os.makedirs(benchmark_dir)

    def build(self, spinner=None, write_path=None) -> None:
        """
        Calculates all sub scores from benchmarks, writes to disk and returns
        combined metascore.
        """
        summary = {}
        flat_summary = []
        for benchmark_name, benchmark in self.resources.items():

            scores = benchmark.build({}, write_path=write_path)
            weight = benchmark.weight

            sub_summary = {'scores': scores,
                           'weight': weight
                           }
            summary[benchmark_name] = sub_summary

            for name, score in scores.items():
                self.logger.info(f' *** {benchmark_name} {name} = {score} *** ')
                flat_summary.append([benchmark_name, name, score])
                self.meta_score += (score * weight)

        self.logger.info(f' *** Meta Score = {self.meta_score} ***')

        # Write scores
        csv_name = 'benchmark_scores.csv'

        self.scores_df = pd.DataFrame(flat_summary, columns=['benchmark', 'type', 'score'])
        csv_path = os.path.join('benchmarks', csv_name)
        self.write_csv(self.scores_df, csv_path, write_path=write_path)

        summary['meta_score'] = self.meta_score
        json_name = 'benchmark_scores.json'
        json_path = os.path.join('benchmarks', json_name)
        self.write_json(summary, json_path, write_path=write_path)<|MERGE_RESOLUTION|>--- conflicted
+++ resolved
@@ -1822,8 +1822,6 @@
         os.path.join('ireland', 'nhts_survey', 'whole_pop_modeshare.csv')
     )
 
-<<<<<<< HEAD
-=======
 class SuffolkModeShare(ModeStats):
 
     requirements = ['mode_shares']
@@ -1834,7 +1832,6 @@
     benchmark_path = get_benchmark_data(
         os.path.join('suffolk', 'mode_share_validation', 'combined_pop_mode_share_20210601_10pct.csv')
     )
->>>>>>> ab97b6f6
 # Highway Counters
 
 class TestHighwayCounters(PointsCounter):
@@ -2040,7 +2037,6 @@
         "london_volume_subway": LondonRODSVolume,
         "london_modeshares": LondonModeShare,
         "ROI_modeshares": ROIModeShare,
-<<<<<<< HEAD
         "new_zealand_counters" : NewZealandCounters,
         "auckland_counters":AucklandCounters,
         "wellington_counters":WellingtonCounters,
@@ -2050,9 +2046,7 @@
         "wellington_stop_passenger_counts": WellingtonPTInteration,
         "auckland_stop_passenger_counts":AucklandPTInteraction,
         
-=======
         "suffolk_modeshares": SuffolkModeShare,
->>>>>>> ab97b6f6
 
         # old style:
         "test_town_highways": TestHighwayCounters,
