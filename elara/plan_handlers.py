--- conflicted
+++ resolved
@@ -468,11 +468,7 @@
 class TripLogs(PlanHandlerTool):
 
     requirements = ['plans', 'transit_schedule', 'subpopulations']
-<<<<<<< HEAD
-    valid_modes = ['all']
-=======
-    valid_options = ['all'] #mode and purpose options need to be enabled for post-processing cross tabulation w euclidian distance
->>>>>>> c89ce31f
+    valid_modes = ['all'] #mode and purpose options need to be enabled for post-processing cross tabulation w euclidian distance
 
     # todo make it so that 'all' option not required (maybe for all plan handlers)
 
