--- conflicted
+++ resolved
@@ -583,10 +583,7 @@
         "ferry",
         "rail",
         "light rail",
-<<<<<<< HEAD
         "suburban rail",
-=======
->>>>>>> 039c9a86
         "subway",
         "metro",
         "tram",
